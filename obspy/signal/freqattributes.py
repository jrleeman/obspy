--- conflicted
+++ resolved
@@ -236,15 +236,11 @@
         predominant period (windowed only).
     """
     nfft = 1024
-    #nfft = util.nextpow2(data.shape[1])
+    # nfft = util.nextpow2(data.shape[1])
     freqaxis = np.linspace(0, fs, nfft + 1)
     dperiod = np.zeros(data.shape[0])
     f = fftpack.fft(data, nfft)
-<<<<<<< HEAD
-    #f_sm = util.smooth(abs(f[:,0:nfft/2]),1)
-=======
-    #f_sm = util.smooth(abs(f[:,0:nfft // 2]),1)
->>>>>>> 720fb863
+    # f_sm = util.smooth(abs(f[:,0:nfft // 2]),1)
     f_sm = f[:, 0:nfft // 2]
     if np.size(data.shape) > 1:
         i = 0
