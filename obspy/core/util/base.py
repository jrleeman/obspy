# -*- coding: utf-8 -*-
"""
Base utilities and constants for ObsPy.

:copyright:
    The ObsPy Development Team (devs@obspy.org)
:license:
    GNU Lesser General Public License, Version 3
    (http://www.gnu.org/copyleft/lesser.html)
"""

from obspy.core.util.misc import toIntOrZero
from obspy.core.util.obspy_types import OrderedDict
from pkg_resources import iter_entry_points, load_entry_point
import doctest
import inspect
import numpy as np
import os
import sys
import tempfile


# defining ObsPy modules currently used by runtests and the path function
DEFAULT_MODULES = ['core', 'gse2', 'mseed', 'sac', 'wav', 'signal', 'imaging',
                   'xseed', 'seisan', 'sh', 'segy', 'taup', 'seg2', 'db',
                   'realtime', 'datamark', 'css', 'y']
NETWORK_MODULES = ['arclink', 'seishub', 'iris', 'neries', 'earthworm',
                   'seedlink', 'neic', 'fdsn']
ALL_MODULES = DEFAULT_MODULES + NETWORK_MODULES

# default order of automatic format detection
WAVEFORM_PREFERRED_ORDER = ['MSEED', 'SAC', 'GSE2', 'SEISAN', 'SACXY', 'GSE1',
                            'Q', 'SH_ASC', 'SLIST', 'TSPAIR', 'Y', 'SEGY',
                            'SU', 'SEG2', 'WAV', 'PICKLE', 'DATAMARK', 'CSS']

_sys_is_le = sys.byteorder == 'little'
NATIVE_BYTEORDER = _sys_is_le and '<' or '>'


class NamedTemporaryFile(object):
    """
    Weak replacement for the Python's tempfile.TemporaryFile.

    This class is a replacment for :func:`tempfile.NamedTemporaryFile` but
    will work also with Windows 7/Vista's UAC.

    :type dir: str
    :param dir: If specified, the file will be created in that directory,
        otherwise the default directory for temporary files is used.
    :type suffix: str
    :param suffix: The temporary file name will end with that suffix. Defaults
        to ``'.tmp'``.

    .. rubric:: Example

    >>> with NamedTemporaryFile() as tf:
    ...     tf._fileobj  # doctest: +ELLIPSIS
    ...     tf.write("test")
    ...     os.path.exists(tf.name)
    <open file '<fdopen>', mode 'w+b' at 0x...>
    True
    >>> # when using the with statement, the file is deleted at the end:
    >>> os.path.exists(tf.name)
    False

    >>> with NamedTemporaryFile() as tf:
    ...     filename = tf.name
    ...     with open(filename, 'wb') as fh:
    ...         fh.write("just a test")
    ...     with open(filename, 'r') as fh:
    ...         print fh.read()
    just a test
    >>> # when using the with statement, the file is deleted at the end:
    >>> os.path.exists(tf.name)
    False
    """

    def __init__(self, dir=None, suffix='.tmp', prefix='obspy-'):
        fd, self.name = tempfile.mkstemp(dir=dir, prefix=prefix, suffix=suffix)
        self._fileobj = os.fdopen(fd, 'w+b', 0)  # 0 -> do not buffer

    def __getattr__(self, attr):
        return getattr(self._fileobj, attr)

    def __enter__(self):
        return self

    def __exit__(self, exc_type, exc_val, exc_tb):  # @UnusedVariable
        self.close()
        os.remove(self.name)


def createEmptyDataChunk(delta, dtype, fill_value=None):
    """
    Creates an NumPy array depending on the given data type and fill value.

    If no ``fill_value`` is given a masked array will be returned.

    :param delta: Number of samples for data chunk
    :param dtype: NumPy dtype for returned data chunk
    :param fill_value: If ``None``, masked array is returned, else the
        array is filled with the corresponding value

    .. rubric:: Example

    >>> createEmptyDataChunk(3, 'int', 10)
    array([10, 10, 10])

    >>> createEmptyDataChunk(6, np.dtype('complex128'), 0)
    array([ 0.+0.j,  0.+0.j,  0.+0.j,  0.+0.j,  0.+0.j,  0.+0.j])

    >>> createEmptyDataChunk(3, 'f') # doctest: +ELLIPSIS +NORMALIZE_WHITESPACE
    masked_array(data = [-- -- --],
                 mask = ...,
                 ...)
    """
    if fill_value is None:
        temp = np.ma.masked_all(delta, dtype=np.dtype(dtype))
    elif (isinstance(fill_value, list) or isinstance(fill_value, tuple)) \
            and len(fill_value) == 2:
        # if two values are supplied use these as samples bordering to our data
        # and interpolate between:
        ls = fill_value[0]
        rs = fill_value[1]
        # include left and right sample (delta + 2)
        interpolation = np.linspace(ls, rs, delta + 2)
        # cut ls and rs and ensure correct data type
        temp = np.require(interpolation[1:-1], dtype=np.dtype(dtype))
    else:
        temp = np.ones(delta, dtype=np.dtype(dtype))
        temp *= fill_value
    return temp


def getExampleFile(filename):
    """
    Function to find the absolute path of a test data file

    The ObsPy modules are installed to a custom installation directory.
    That is the path cannot be predicted. This functions searches for all
    installed ObsPy modules and checks whether the file is in any of
    the "tests/data" subdirectories.

    :param filename: A test file name to which the path should be returned.
    :return: Full path to file.

    .. rubric:: Example

    >>> getExampleFile('slist.ascii')  # doctest: +SKIP
    /custom/path/to/obspy/core/tests/data/slist.ascii

    >>> getExampleFile('does.not.exists')  # doctest: +ELLIPSIS
    Traceback (most recent call last):
    ...
    IOError: Could not find file does.not.exists ...
    """
    for module in ALL_MODULES:
        try:
            mod = __import__("obspy.%s.tests" % module, fromlist=["obspy"])
        except ImportError:
            continue
        file = os.path.join(mod.__path__[0], "data", filename)
        if os.path.isfile(file):
            return file
    msg = "Could not find file %s in tests/data directory " % filename + \
          "of ObsPy modules"
    raise IOError(msg)


def _getEntryPoints(group, subgroup=None):
    """
    Gets a dictionary of all available plug-ins of a group or subgroup.

    :type group: str
    :param group: Group name.
    :type subgroup: str, optional
    :param subgroup: Subgroup name (defaults to None).
    :rtype: dict
    :returns: Dictionary of entry points of each plug-in.

    .. rubric:: Example

    >>> _getEntryPoints('obspy.plugin.waveform')  # doctest: +ELLIPSIS
    {...'SLIST': EntryPoint.parse('SLIST = obspy.core.ascii')...}
    """
    features = {}
    for ep in iter_entry_points(group):
        if subgroup:
            if list(iter_entry_points(group + '.' + ep.name, subgroup)):
                features[ep.name] = ep
        else:
            features[ep.name] = ep
    return features


def _getOrderedEntryPoints(group, subgroup=None, order_list=[]):
    """
    Gets a ordered dictionary of all available plug-ins of a group or subgroup.
    """
    # get all available entry points
    ep_dict = _getEntryPoints(group, subgroup)
    # loop through official supported waveform plug-ins and add them to
    # ordered dict of entry points
    entry_points = OrderedDict()
    for name in order_list:
        try:
            entry_points[name] = ep_dict.pop(name)
        except:
            # skip plug-ins which are not installed
            continue
    # extend entry points with any left over waveform plug-ins
    entry_points.update(ep_dict)
    return entry_points


ENTRY_POINTS = {
    'trigger': _getEntryPoints('obspy.plugin.trigger'),
    'filter': _getEntryPoints('obspy.plugin.filter'),
    'rotate': _getEntryPoints('obspy.plugin.rotate'),
    'detrend': _getEntryPoints('obspy.plugin.detrend'),
    'integrate': _getEntryPoints('obspy.plugin.integrate'),
    'differentiate': _getEntryPoints('obspy.plugin.differentiate'),
    'waveform': _getOrderedEntryPoints('obspy.plugin.waveform',
                                       'readFormat', WAVEFORM_PREFERRED_ORDER),
    'waveform_write': _getOrderedEntryPoints(
        'obspy.plugin.waveform', 'writeFormat', WAVEFORM_PREFERRED_ORDER),
    'event': _getEntryPoints('obspy.plugin.event', 'readFormat'),
    'taper': _getEntryPoints('obspy.plugin.taper'),
}


def _getFunctionFromEntryPoint(group, type):
    """
    A "automagic" function searching a given dict of entry points for a valid
    entry point and returns the function call. Otherwise it will raise a
    default error message.

    .. rubric:: Example

    >>> _getFunctionFromEntryPoint('detrend', 'simple')  # doctest: +ELLIPSIS
    <function simple at 0x...>

    >>> _getFunctionFromEntryPoint('detrend', 'XXX')  # doctest: +ELLIPSIS
    Traceback (most recent call last):
    ...
    ValueError: Detrend type "XXX" is not supported. Supported types: ...
    """
    ep_dict = ENTRY_POINTS[group]
    try:
        # get entry point
        if type in ep_dict:
            entry_point = ep_dict[type]
        else:
            # search using lower cases only
            entry_point = [v for k, v in ep_dict.items()
                           if k.lower() == type.lower()][0]
    except (KeyError, IndexError):
        # check if any entry points are available at all
        if not ep_dict:
            msg = "Your current ObsPy installation does not support " + \
                  "any %s functions. Please make sure " + \
                  "SciPy is installed properly."
            raise ImportError(msg % (group.capitalize()))
        # ok we have entry points, but specified function is not supported
        msg = "%s type \"%s\" is not supported. Supported types: %s"
        raise ValueError(msg % (group.capitalize(), type, ', '.join(ep_dict)))
    # import function point
    # any issue during import of entry point should be raised, so the user has
    # a chance to correct the problem
    func = load_entry_point(entry_point.dist.key, 'obspy.plugin.%s' % (group),
                            entry_point.name)
    return func


def getMatplotlibVersion():
    """
    Get matplotlib version information.

    :returns: Matplotlib version as a list of three integers or ``None`` if
        matplotlib import fails.
        The last version number can indicate different things like it being a
        version from the old svn trunk, the latest git repo, some release
        candidate version, ...
        If the last number cannot be converted to an integer it will be set to
        0.
    """
    try:
        import matplotlib
        version = matplotlib.__version__
        version = version.split("~rc")[0]
        version = map(toIntOrZero, version.split("."))
    except ImportError:
        version = None
    return version


def _readFromPlugin(plugin_type, filename, format=None, **kwargs):
    """
    Reads a single file from a plug-in's readFormat function.
    """
    EPS = ENTRY_POINTS[plugin_type]
    # get format entry point
    format_ep = None
    if not format:
        # auto detect format - go through all known formats in given sort order
        for format_ep in EPS.values():
            # search isFormat for given entry point
            isFormat = load_entry_point(
                format_ep.dist.key,
                'obspy.plugin.%s.%s' % (plugin_type, format_ep.name),
                'isFormat')
            # check format
            if isFormat(filename):
                break
        else:
            raise TypeError('Unknown format for file %s' % filename)
    else:
        # format given via argument
        format = format.upper()
        try:
            format_ep = EPS[format]
        except (KeyError, IndexError):
            msg = "Format \"%s\" is not supported. Supported types: %s"
            raise TypeError(msg % (format, ', '.join(EPS)))
    # file format should be known by now
    try:
        # search readFormat for given entry point
        readFormat = load_entry_point(
            format_ep.dist.key,
            'obspy.plugin.%s.%s' % (plugin_type, format_ep.name), 'readFormat')
    except ImportError:
        msg = "Format \"%s\" is not supported. Supported types: %s"
        raise TypeError(msg % (format_ep.name, ', '.join(EPS)))
    # read
    list_obj = readFormat(filename, **kwargs)
    return list_obj, format_ep.name


def getScriptDirName():
    """
    Get the directory of the current script file. This is more robust than
    using __file__.
    """
    return os.path.abspath(os.path.dirname(inspect.getfile(
        inspect.currentframe())))


<<<<<<< HEAD
def checkForMatplotlibCompareImages():
    try:
        # trying to stay inside 80 char line
        import matplotlib.testing.compare as _compare
        compare_images = _compare.compare_images  # NOQA
    except:
        return False
    return True


HAS_COMPARE_IMAGE = checkForMatplotlibCompareImages()


class ImageComparisonException(TestCase.failureException):
    pass


class ImageComparison(NamedTemporaryFile):
    """
    Handles the comparison against a baseline image in an image test.

    :type image_path: str
    :param image_path: Path to directory where the baseline image is located
    :type image_name: str
    :param image_name: Filename (with suffix, without directory path) of the
        baseline image
    :type reltol: float (optional)
    :param reltol: Multiplier that is applied to the default tolerance
        value (i.e. 10 means a 10 times harder to pass test tolerance).

    The class should be used with Python's "with" statement. When setting up,
    the matplotlib rcdefaults are set to ensure consistent image testing.
    After the plotting is completed, the :meth:`ImageComparison.compare`
    method is called automatically at the end of the "with" block, comparing
    against the previously specified baseline image. This raises an exception
    (if the test fails) with the message string from
    :func:`matplotlib.testing.compare.compare_images`. Afterwards all
    temporary files are deleted automatically.

    .. note::
        If images created during the testrun should be kept after the test, set
        environment variable `OBSPY_KEEP_IMAGES` to any value before executing
        the test (e.g. with `$ OBSPY_KEEP_IMAGES= obspy-runtests` or `$
        OBSPY_KEEP_IMAGES= python test_sometest.py`). For `obspy-runtests` the
        option "--keep-images" can also be used instead of setting an
        environment variable. Created images and diffs for failing tests are
        then stored in a subfolder "testrun" under the baseline image's
        directory.

    .. rubric:: Example

    >>> from obspy import read
    >>> with ImageComparison("/my/baseline/folder", 'plot.png') as ic:
    ...     st = read()  # doctest: +SKIP
    ...     st.plot(outfile=ic.name)  # doctest: +SKIP
    ...     # image is compared against baseline image automatically
    """
    def __init__(self, image_path, image_name, reltol=1, *args, **kwargs):
        self.suffix = "." + image_name.split(".")[-1]
        super(ImageComparison, self).__init__(suffix=self.suffix, *args,
                                              **kwargs)
        self.image_name = image_name
        self.baseline_image = os.path.join(image_path, image_name)
        self.keep_output = "OBSPY_KEEP_IMAGES" in os.environ
        self.output_path = os.path.join(image_path, "testrun")
        self.diff_filename = "-failed-diff.".join(self.name.rsplit(".", 1))
        self.tol = get_matplotlib_defaul_tolerance() * reltol

    def __enter__(self):
        """
        Set matplotlib defaults.
        """
        from matplotlib import get_backend, rcParams, rcdefaults
        import locale

        try:
            locale.setlocale(locale.LC_ALL, str('en_US.UTF-8'))
        except:
            try:
                locale.setlocale(locale.LC_ALL,
                                 str('English_United States.1252'))
            except:
                msg = "Could not set locale to English/United States. " + \
                      "Some date-related tests may fail"
                warnings.warn(msg)

        if get_backend().upper() != 'AGG':
            import matplotlib
            try:
                matplotlib.use('AGG', warn=False)
            except TypeError:
                msg = "Image comparison requires matplotlib backend 'AGG'"
                warnings.warn(msg)

        # set matplotlib builtin default settings for testing
        rcdefaults()
        rcParams['font.family'] = 'Bitstream Vera Sans'
        rcParams['text.hinting'] = False
        try:
            rcParams['text.hinting_factor'] = 8
        except KeyError:
            warnings.warn("could not set rcParams['text.hinting_factor']")
        return self

    def __exit__(self, exc_type, exc_val, exc_tb):  # @UnusedVariable
        """
        Remove tempfiles and store created images if OBSPY_KEEP_IMAGES
        environment variable is set.
        """
        try:
            self.compare()
        finally:
            import matplotlib.pyplot as plt
            self.close()
            plt.close()
            if self.keep_output:
                self._copy_tempfiles()
            os.remove(self.name)
            if os.path.exists(self.diff_filename):
                os.remove(self.diff_filename)

    def compare(self, reltol=1):
        """
        Run :func:`matplotlib.testing.compare.compare_images` and raise an
        unittest.TestCase.failureException with the message string given by
        matplotlib if the comparison exceeds the allowed tolerance.
        """
        from matplotlib.testing.compare import compare_images
        msg = compare_images(self.baseline_image, self.name, tol=self.tol)
        if msg:
            raise ImageComparisonException(msg)

    def _copy_tempfiles(self):
        """
        Copies created images from tempfiles to a subfolder of baseline images.
        """
        directory = self.output_path
        if os.path.exists(directory) and not os.path.isdir(directory):
            msg = "Could not keep output image, target directory exists:" + \
                  directory
            warnings.warn(msg)
            return
        if not os.path.exists(directory):
            os.mkdir(directory)
        if os.path.isfile(self.diff_filename):
            diff_filename_new = \
                "-failed-diff.".join(self.image_name.rsplit(".", 1))
            shutil.copy(self.diff_filename, os.path.join(directory,
                                                         diff_filename_new))
        shutil.copy(self.name, os.path.join(directory, self.image_name))


def get_matplotlib_defaul_tolerance():
    """
    The two test images ("ok", "fail") result in the following rms values:
    matplotlib v1.3.x (git rev. 26b18e2): 0.8 and 9.0
    matplotlib v1.2.1: 1.7e-3 and 3.6e-3
    """
    version = getMatplotlibVersion()
    if version < [1, 3, 0]:
        return 2e-3
    else:
        return 1


def make_format_plugin_table(group="waveform", method="read", numspaces=4,
                             unindent_first_line=True):
    """
    Returns a markdown formatted table with read waveform plugins to insert
    in docstrings.

    >>> table = make_format_plugin_table("event", "write", 4, True)
    >>> print table  # doctest: +NORMALIZE_WHITESPACE
    ======= ================= =======================================
        Format  Required Module   _`Linked Function Call`
        ======= ================= =======================================
        QUAKEML :mod:`obspy.core` :func:`obspy.core.quakeml.writeQuakeML`
        ======= ================= =======================================

    :type group: str
    :param group: Plugin group to search (e.g. "waveform" or "event").
    :type method: str
    :param method: Either 'read' or 'write' to select plugins based on either
        read or write capability.
    :type numspaces: int
    :param numspaces: Number of spaces prepended to each line (for indentation
        in docstrings).
    :type unindent_first_line: bool
    :param unindent_first_line: Determines if first line should start with
        prepended spaces or not.
    """
    method = method.lower()
    if method not in ("read", "write"):
        raise ValueError("no valid type: %s" % method)

    method += "Format"
    eps = _getOrderedEntryPoints("obspy.plugin.%s" % group, method,
                                 WAVEFORM_PREFERRED_ORDER)
    mod_list = []
    for name, ep in eps.iteritems():
        module_short = ":mod:`%s`" % ".".join(ep.module_name.split(".")[:2])
        func = load_entry_point("obspy", "obspy.plugin.%s.%s" % (group, name),
                                method)
        func_str = ':func:`%s`' % ".".join((ep.module_name, func.func_name))
        mod_list.append((name, module_short, func_str))

    headers = ["Format", "Required Module", "_`Linked Function Call`"]
    maxlens = [max([len(x[0]) for x in mod_list] + [len(headers[0])]),
               max([len(x[1]) for x in mod_list] + [len(headers[1])]),
               max([len(x[2]) for x in mod_list] + [len(headers[2])])]

    info_str = [" ".join(["=" * x for x in maxlens])]
    info_str.append(
        " ".join([headers[i].ljust(maxlens[i]) for i in xrange(3)]))
    info_str.append(info_str[0])

    for mod_infos in mod_list:
        info_str.append(
            " ".join([mod_infos[i].ljust(maxlens[i]) for i in xrange(3)]))
    info_str.append(info_str[0])

    ret = " " * numspaces + ("\n" + " " * numspaces).join(info_str)
    if unindent_first_line:
        ret = ret[numspaces:]
    return ret


=======
>>>>>>> 484227ce
if __name__ == '__main__':
    doctest.testmod(exclude_empty=True)<|MERGE_RESOLUTION|>--- conflicted
+++ resolved
@@ -345,172 +345,6 @@
         inspect.currentframe())))
 
 
-<<<<<<< HEAD
-def checkForMatplotlibCompareImages():
-    try:
-        # trying to stay inside 80 char line
-        import matplotlib.testing.compare as _compare
-        compare_images = _compare.compare_images  # NOQA
-    except:
-        return False
-    return True
-
-
-HAS_COMPARE_IMAGE = checkForMatplotlibCompareImages()
-
-
-class ImageComparisonException(TestCase.failureException):
-    pass
-
-
-class ImageComparison(NamedTemporaryFile):
-    """
-    Handles the comparison against a baseline image in an image test.
-
-    :type image_path: str
-    :param image_path: Path to directory where the baseline image is located
-    :type image_name: str
-    :param image_name: Filename (with suffix, without directory path) of the
-        baseline image
-    :type reltol: float (optional)
-    :param reltol: Multiplier that is applied to the default tolerance
-        value (i.e. 10 means a 10 times harder to pass test tolerance).
-
-    The class should be used with Python's "with" statement. When setting up,
-    the matplotlib rcdefaults are set to ensure consistent image testing.
-    After the plotting is completed, the :meth:`ImageComparison.compare`
-    method is called automatically at the end of the "with" block, comparing
-    against the previously specified baseline image. This raises an exception
-    (if the test fails) with the message string from
-    :func:`matplotlib.testing.compare.compare_images`. Afterwards all
-    temporary files are deleted automatically.
-
-    .. note::
-        If images created during the testrun should be kept after the test, set
-        environment variable `OBSPY_KEEP_IMAGES` to any value before executing
-        the test (e.g. with `$ OBSPY_KEEP_IMAGES= obspy-runtests` or `$
-        OBSPY_KEEP_IMAGES= python test_sometest.py`). For `obspy-runtests` the
-        option "--keep-images" can also be used instead of setting an
-        environment variable. Created images and diffs for failing tests are
-        then stored in a subfolder "testrun" under the baseline image's
-        directory.
-
-    .. rubric:: Example
-
-    >>> from obspy import read
-    >>> with ImageComparison("/my/baseline/folder", 'plot.png') as ic:
-    ...     st = read()  # doctest: +SKIP
-    ...     st.plot(outfile=ic.name)  # doctest: +SKIP
-    ...     # image is compared against baseline image automatically
-    """
-    def __init__(self, image_path, image_name, reltol=1, *args, **kwargs):
-        self.suffix = "." + image_name.split(".")[-1]
-        super(ImageComparison, self).__init__(suffix=self.suffix, *args,
-                                              **kwargs)
-        self.image_name = image_name
-        self.baseline_image = os.path.join(image_path, image_name)
-        self.keep_output = "OBSPY_KEEP_IMAGES" in os.environ
-        self.output_path = os.path.join(image_path, "testrun")
-        self.diff_filename = "-failed-diff.".join(self.name.rsplit(".", 1))
-        self.tol = get_matplotlib_defaul_tolerance() * reltol
-
-    def __enter__(self):
-        """
-        Set matplotlib defaults.
-        """
-        from matplotlib import get_backend, rcParams, rcdefaults
-        import locale
-
-        try:
-            locale.setlocale(locale.LC_ALL, str('en_US.UTF-8'))
-        except:
-            try:
-                locale.setlocale(locale.LC_ALL,
-                                 str('English_United States.1252'))
-            except:
-                msg = "Could not set locale to English/United States. " + \
-                      "Some date-related tests may fail"
-                warnings.warn(msg)
-
-        if get_backend().upper() != 'AGG':
-            import matplotlib
-            try:
-                matplotlib.use('AGG', warn=False)
-            except TypeError:
-                msg = "Image comparison requires matplotlib backend 'AGG'"
-                warnings.warn(msg)
-
-        # set matplotlib builtin default settings for testing
-        rcdefaults()
-        rcParams['font.family'] = 'Bitstream Vera Sans'
-        rcParams['text.hinting'] = False
-        try:
-            rcParams['text.hinting_factor'] = 8
-        except KeyError:
-            warnings.warn("could not set rcParams['text.hinting_factor']")
-        return self
-
-    def __exit__(self, exc_type, exc_val, exc_tb):  # @UnusedVariable
-        """
-        Remove tempfiles and store created images if OBSPY_KEEP_IMAGES
-        environment variable is set.
-        """
-        try:
-            self.compare()
-        finally:
-            import matplotlib.pyplot as plt
-            self.close()
-            plt.close()
-            if self.keep_output:
-                self._copy_tempfiles()
-            os.remove(self.name)
-            if os.path.exists(self.diff_filename):
-                os.remove(self.diff_filename)
-
-    def compare(self, reltol=1):
-        """
-        Run :func:`matplotlib.testing.compare.compare_images` and raise an
-        unittest.TestCase.failureException with the message string given by
-        matplotlib if the comparison exceeds the allowed tolerance.
-        """
-        from matplotlib.testing.compare import compare_images
-        msg = compare_images(self.baseline_image, self.name, tol=self.tol)
-        if msg:
-            raise ImageComparisonException(msg)
-
-    def _copy_tempfiles(self):
-        """
-        Copies created images from tempfiles to a subfolder of baseline images.
-        """
-        directory = self.output_path
-        if os.path.exists(directory) and not os.path.isdir(directory):
-            msg = "Could not keep output image, target directory exists:" + \
-                  directory
-            warnings.warn(msg)
-            return
-        if not os.path.exists(directory):
-            os.mkdir(directory)
-        if os.path.isfile(self.diff_filename):
-            diff_filename_new = \
-                "-failed-diff.".join(self.image_name.rsplit(".", 1))
-            shutil.copy(self.diff_filename, os.path.join(directory,
-                                                         diff_filename_new))
-        shutil.copy(self.name, os.path.join(directory, self.image_name))
-
-
-def get_matplotlib_defaul_tolerance():
-    """
-    The two test images ("ok", "fail") result in the following rms values:
-    matplotlib v1.3.x (git rev. 26b18e2): 0.8 and 9.0
-    matplotlib v1.2.1: 1.7e-3 and 3.6e-3
-    """
-    version = getMatplotlibVersion()
-    if version < [1, 3, 0]:
-        return 2e-3
-    else:
-        return 1
-
-
 def make_format_plugin_table(group="waveform", method="read", numspaces=4,
                              unindent_first_line=True):
     """
@@ -573,7 +407,5 @@
     return ret
 
 
-=======
->>>>>>> 484227ce
 if __name__ == '__main__':
     doctest.testmod(exclude_empty=True)