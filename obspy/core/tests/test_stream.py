# -*- coding: utf-8 -*-
from copy import deepcopy
from obspy import UTCDateTime, Stream, Trace, read
from obspy.core.stream import writePickle, readPickle, isPickle
from obspy.core.util.attribdict import AttribDict
from obspy.core.util.base import NamedTemporaryFile, getMatplotlibVersion
from obspy.core.util.decorator import skipIf
import cPickle
import numpy as np
import os
import pickle
import unittest
import warnings


MATPLOTLIB_VERSION = getMatplotlibVersion()


class StreamTestCase(unittest.TestCase):
    """
    Test suite for obspy.core.stream.Stream.
    """

    def setUp(self):
        # set specific seed value such that random numbers are reproducible
        np.random.seed(815)
        header = {'network': 'BW', 'station': 'BGLD',
                  'starttime': UTCDateTime(2007, 12, 31, 23, 59, 59, 915000),
                  'npts': 412, 'sampling_rate': 200.0,
                  'channel': 'EHE'}
        trace1 = Trace(data=np.random.randint(0, 1000, 412).astype('float64'),
                       header=deepcopy(header))
        header['starttime'] = UTCDateTime(2008, 1, 1, 0, 0, 4, 35000)
        header['npts'] = 824
        trace2 = Trace(data=np.random.randint(0, 1000, 824).astype('float64'),
                       header=deepcopy(header))
        header['starttime'] = UTCDateTime(2008, 1, 1, 0, 0, 10, 215000)
        trace3 = Trace(data=np.random.randint(0, 1000, 824).astype('float64'),
                       header=deepcopy(header))
        header['starttime'] = UTCDateTime(2008, 1, 1, 0, 0, 18, 455000)
        header['npts'] = 50668
        trace4 = Trace(
            data=np.random.randint(0, 1000, 50668).astype('float64'),
            header=deepcopy(header))
        self.mseed_stream = Stream(traces=[trace1, trace2, trace3, trace4])
        header = {'network': '', 'station': 'RNON ', 'location': '',
                  'starttime': UTCDateTime(2004, 6, 9, 20, 5, 59, 849998),
                  'sampling_rate': 200.0, 'npts': 12000,
                  'channel': '  Z'}
        trace = Trace(
            data=np.random.randint(0, 1000, 12000).astype('float64'),
            header=header)
        self.gse2_stream = Stream(traces=[trace])

    def test_init(self):
        """
        Tests the __init__ method of the Stream object.
        """
        # empty
        st = Stream()
        self.assertEqual(len(st), 0)
        # single trace
        st = Stream(Trace())
        self.assertEqual(len(st), 1)
        # array of traces
        st = Stream([Trace(), Trace()])
        self.assertEqual(len(st), 2)

    def test_setitem(self):
        """
        Tests the __setitem__ method of the Stream object.
        """
        stream = self.mseed_stream
        stream[0] = stream[3]
        self.assertEqual(stream[0], stream[3])
        st = deepcopy(stream)
        stream[0].data[0:10] = 999
        self.assertNotEqual(st[0].data[0], 999)
        st[0] = stream[0]
        np.testing.assert_array_equal(stream[0].data[:10],
                                      np.ones(10, dtype='int') * 999)

    def test_getitem(self):
        """
        Tests the __getitem__ method of the Stream object.
        """
        stream = read()
        self.assertEqual(stream[0], stream.traces[0])
        self.assertEqual(stream[-1], stream.traces[-1])
        self.assertEqual(stream[2], stream.traces[2])
        # out of index should fail
        self.assertRaises(IndexError, stream.__getitem__, 3)
        self.assertRaises(IndexError, stream.__getitem__, -99)

    def test_add(self):
        """
        Tests the adding of two stream objects.
        """
        stream = self.mseed_stream
        self.assertEqual(4, len(stream))
        # Add the same stream object to itself.
        stream = stream + stream
        self.assertEqual(8, len(stream))
        # This will not create copies of Traces and thus the objects should
        # be identical (and the Traces attributes should be identical).
        for _i in xrange(4):
            self.assertEqual(stream[_i], stream[_i + 4])
            self.assertEqual(stream[_i] == stream[_i + 4], True)
            self.assertEqual(stream[_i] != stream[_i + 4], False)
            self.assertEqual(stream[_i] is stream[_i + 4], True)
            self.assertEqual(stream[_i] is not stream[_i + 4], False)
        # Now add another stream to it.
        other_stream = self.gse2_stream
        self.assertEqual(1, len(other_stream))
        new_stream = stream + other_stream
        self.assertEqual(9, len(new_stream))
        # The traces of all streams are copied.
        for _i in xrange(8):
            self.assertEqual(new_stream[_i], stream[_i])
            self.assertEqual(new_stream[_i] is stream[_i], True)
        # Also test for the newly added stream.
        self.assertEqual(new_stream[8], other_stream[0])
        self.assertEqual(new_stream[8].stats, other_stream[0].stats)
        np.testing.assert_array_equal(new_stream[8].data, other_stream[0].data)
        # adding something else than stream or trace results into TypeError
        self.assertRaises(TypeError, stream.__add__, 1)
        self.assertRaises(TypeError, stream.__add__, 'test')

    def test_iadd(self):
        """
        Tests the __iadd__ method of the Stream objects.
        """
        stream = self.mseed_stream
        self.assertEqual(4, len(stream))
        other_stream = self.gse2_stream
        self.assertEqual(1, len(other_stream))
        # Add the other stream to the stream.
        stream += other_stream
        # This will leave the Traces of the new stream and create a deepcopy of
        # the other Stream's Traces
        self.assertEqual(5, len(stream))
        self.assertEqual(other_stream[0], stream[-1])
        self.assertEqual(other_stream[0].stats, stream[-1].stats)
        np.testing.assert_array_equal(other_stream[0].data, stream[-1].data)
        # adding something else than stream or trace results into TypeError
        self.assertRaises(TypeError, stream.__iadd__, 1)
        self.assertRaises(TypeError, stream.__iadd__, 'test')

    def test_mul(self):
        """
        Tests the __mul__ method of the Stream objects.
        """
        st = Stream(Trace())
        self.assertEqual(len(st), 1)
        st = st * 4
        self.assertEqual(len(st), 4)
        # multiplying by something else than an integer results into TypeError
        self.assertRaises(TypeError, st.__mul__, 1.2345)
        self.assertRaises(TypeError, st.__mul__, 'test')

    def test_addTraceToStream(self):
        """
        Tests using a Trace on __add__ and __iadd__ methods of the Stream.
        """
        st0 = read()
        st1 = st0[0:2]
        tr = st0[2]
        # __add__
        self.assertEqual(st1.__add__(tr), st0)
        self.assertEqual(st1 + tr, st0)
        # __iadd__
        st1 += tr
        self.assertEqual(st1, st0)

    def test_append(self):
        """
        Tests the append method of the Stream object.
        """
        stream = self.mseed_stream
        # Check current count of traces
        self.assertEqual(len(stream), 4)
        # Append first traces to the Stream object.
        stream.append(stream[0])
        self.assertEqual(len(stream), 5)
        # This is supposed to make a deepcopy of the Trace and thus the two
        # Traces are not identical.
        self.assertEqual(stream[0], stream[-1])
        # But the attributes and data values should be identical.
        self.assertEqual(stream[0].stats, stream[-1].stats)
        np.testing.assert_array_equal(stream[0].data, stream[-1].data)
        # Append the same again
        stream.append(stream[0])
        self.assertEqual(len(stream), 6)
        # Now the two objects should be identical.
        self.assertEqual(stream[0], stream[-1])
        # Using append with a list of Traces, or int, or ... should fail.
        self.assertRaises(TypeError, stream.append, stream[:])
        self.assertRaises(TypeError, stream.append, 1)
        self.assertRaises(TypeError, stream.append, stream[0].data)

    def test_countAndLen(self):
        """
        Tests the count and __len__ methods of the Stream object.
        """
        # empty stream without traces
        stream = Stream()
        self.assertEqual(len(stream), 0)
        self.assertEqual(stream.count(), 0)
        # stream with traces
        stream = read()
        self.assertEqual(len(stream), 3)
        self.assertEqual(stream.count(), 3)

    def test_extend(self):
        """
        Tests the extend method of the Stream object.
        """
        stream = self.mseed_stream
        # Check current count of traces
        self.assertEqual(len(stream), 4)
        # Extend the Stream object with the first two traces.
        stream.extend(stream[0:2])
        self.assertEqual(len(stream), 6)
        # This is NOT supposed to make a deepcopy of the Trace and thus the two
        # Traces compare equal and are identical.
        self.assertEqual(stream[0], stream[-2])
        self.assertEqual(stream[1], stream[-1])
        self.assertTrue(stream[0] is stream[-2])
        self.assertTrue(stream[1] is stream[-1])
        # Using extend with a single Traces, or a wrong list, or ...
        # should fail.
        self.assertRaises(TypeError, stream.extend, stream[0])
        self.assertRaises(TypeError, stream.extend, 1)
        self.assertRaises(TypeError, stream.extend, [stream[0], 1])

    def test_insert(self):
        """
        Tests the insert Method of the Stream object.
        """
        stream = self.mseed_stream
        self.assertEqual(4, len(stream))
        # Insert the last Trace before the second trace.
        stream.insert(1, stream[-1])
        self.assertEqual(len(stream), 5)
        # This is supposed to make a deepcopy of the Trace and thus the two
        # Traces are not identical.
        #self.assertNotEqual(stream[1], stream[-1])
        self.assertEqual(stream[1], stream[-1])
        # But the attributes and data values should be identical.
        self.assertEqual(stream[1].stats, stream[-1].stats)
        np.testing.assert_array_equal(stream[1].data, stream[-1].data)
        # Do the same again
        stream.insert(1, stream[-1])
        self.assertEqual(len(stream), 6)
        # Now the two Traces should be identical
        self.assertEqual(stream[1], stream[-1])
        # Do the same with a list of traces this time.
        # Insert the last two Trace before the second trace.
        stream.insert(1, stream[-2:])
        self.assertEqual(len(stream), 8)
        # This is supposed to make a deepcopy of the Trace and thus the two
        # Traces are not identical.
        self.assertEqual(stream[1], stream[-2])
        self.assertEqual(stream[2], stream[-1])
        # But the attributes and data values should be identical.
        self.assertEqual(stream[1].stats, stream[-2].stats)
        np.testing.assert_array_equal(stream[1].data, stream[-2].data)
        self.assertEqual(stream[2].stats, stream[-1].stats)
        np.testing.assert_array_equal(stream[2].data, stream[-1].data)
        # Do the same again
        stream.insert(1, stream[-2:])
        self.assertEqual(len(stream), 10)
        # Now the two Traces should be identical
        self.assertEqual(stream[1], stream[-2])
        self.assertEqual(stream[2], stream[-1])
        # Using insert without a single Traces or a list of Traces should fail.
        self.assertRaises(TypeError, stream.insert, 1, 1)
        self.assertRaises(TypeError, stream.insert, stream[0], stream[0])
        self.assertRaises(TypeError, stream.insert, 1, [stream[0], 1])

    def test_getGaps(self):
        """
        Tests the getGaps method of the Stream objects.

        It is compared directly to the obspy.mseed method getGapsList which is
        assumed to be correct.
        """
        stream = self.mseed_stream
        gap_list = stream.getGaps()
        # Gaps list created with obspy.mseed
        mseed_gap_list = [
            ('BW', 'BGLD', '', 'EHE',
             UTCDateTime(2008, 1, 1, 0, 0, 1, 970000),
             UTCDateTime(2008, 1, 1, 0, 0, 4, 35000),
             2.0649999999999999, 412.0),
            ('BW', 'BGLD', '', 'EHE',
             UTCDateTime(2008, 1, 1, 0, 0, 8, 150000),
             UTCDateTime(2008, 1, 1, 0, 0, 10, 215000),
             2.0649999999999999, 412.0),
            ('BW', 'BGLD', '', 'EHE',
             UTCDateTime(2008, 1, 1, 0, 0, 14, 330000),
             UTCDateTime(2008, 1, 1, 0, 0, 18, 455000),
             4.125, 824.0)]
        # Assert the number of gaps.
        self.assertEqual(len(mseed_gap_list), len(gap_list))
        for _i in xrange(len(mseed_gap_list)):
            # Compare the string values directly.
            for _j in xrange(6):
                self.assertEqual(gap_list[_i][_j], mseed_gap_list[_i][_j])
            # The small differences are probably due to rounding errors.
            self.assertAlmostEqual(mseed_gap_list[_i][6], gap_list[_i][6],
                                   places=3)
            self.assertAlmostEqual(mseed_gap_list[_i][7], gap_list[_i][7],
                                   places=3)

    def test_getGapsMultiplexedStreams(self):
        """
        Tests the getGaps method of the Stream objects.
        """
        data = np.random.randint(0, 1000, 412)
        # different channels
        st = Stream()
        for channel in ['EHZ', 'EHN', 'EHE']:
            st.append(Trace(data=data, header={'channel': channel}))
        self.assertEqual(len(st.getGaps()), 0)
        # different locations
        st = Stream()
        for location in ['', '00', '01']:
            st.append(Trace(data=data, header={'location': location}))
        self.assertEqual(len(st.getGaps()), 0)
        # different stations
        st = Stream()
        for station in ['MANZ', 'ROTZ', 'BLAS']:
            st.append(Trace(data=data, header={'station': station}))
        self.assertEqual(len(st.getGaps()), 0)
        # different networks
        st = Stream()
        for network in ['BW', 'GE', 'GR']:
            st.append(Trace(data=data, header={'network': network}))
        self.assertEqual(len(st.getGaps()), 0)

    def test_pop(self):
        """
        Test the pop method of the Stream object.
        """
        stream = self.mseed_stream
        # Make a copy of the Traces.
        traces = deepcopy(stream[:])
        # Remove and return the last Trace.
        temp_trace = stream.pop()
        self.assertEqual(3, len(stream))
        # Assert attributes. The objects itself are not identical.
        self.assertEqual(temp_trace.stats, traces[-1].stats)
        np.testing.assert_array_equal(temp_trace.data, traces[-1].data)
        # Remove the last copied Trace.
        traces.pop()
        # Remove and return the second Trace.
        temp_trace = stream.pop(1)
        # Assert attributes. The objects itself are not identical.
        self.assertEqual(temp_trace.stats, traces[1].stats)
        np.testing.assert_array_equal(temp_trace.data, traces[1].data)
        # Remove the second copied Trace.
        traces.pop(1)
        # Compare all remaining Traces.
        self.assertEqual(2, len(stream))
        self.assertEqual(2, len(traces))
        for _i in xrange(len(traces)):
            self.assertEqual(traces[_i].stats, stream[_i].stats)
            np.testing.assert_array_equal(traces[_i].data, stream[_i].data)

    def test_slicing(self):
        """
        Tests the __getslice__ method of the Stream object.
        """
        stream = read()
        self.assertEqual(stream[0:], stream[0:])
        self.assertEqual(stream[:2], stream[:2])
        self.assertEqual(stream[:], stream[:])
        self.assertEqual(len(stream), 3)
        new_stream = stream[1:3]
        self.assertTrue(isinstance(new_stream, Stream))
        self.assertEqual(len(new_stream), 2)
        self.assertEqual(new_stream[0].stats, stream[1].stats)
        self.assertEqual(new_stream[1].stats, stream[2].stats)

    def test_slicingWithStep(self):
        """
        Tests the __getslice__ method of the Stream object with step.
        """
        tr1 = Trace()
        tr2 = Trace()
        tr3 = Trace()
        tr4 = Trace()
        tr5 = Trace()
        st = Stream([tr1, tr2, tr3, tr4, tr5])
        self.assertEqual(st[0:6].traces, [tr1, tr2, tr3, tr4, tr5])
        self.assertEqual(st[0:6:1].traces, [tr1, tr2, tr3, tr4, tr5])
        self.assertEqual(st[0:6:2].traces, [tr1, tr3, tr5])
        self.assertEqual(st[1:6:2].traces, [tr2, tr4])
        self.assertEqual(st[1:6:6].traces, [tr2])

    def test_slice(self):
        """
        Slice method should not loose attributes set on stream object itself.
        """
        st = read()
        st.test = 1
        st.muh = "Muh"
        st2 = st.slice(st[0].stats.starttime, st[0].stats.endtime)
        self.assertEqual(st2.test, 1)
        self.assertEqual(st2.muh, "Muh")

    def test_cutout(self):
        """
        Test cutout method of the Stream object. Compare against equivalent
        trimming operations.
        """
        t1 = UTCDateTime("2009-06-24")
        t2 = UTCDateTime("2009-08-24T00:20:06.007Z")
        t3 = UTCDateTime("2009-08-24T00:20:16.008Z")
        t4 = UTCDateTime("2011-09-11")
        st = read()
        st_cut = read()
        ###
        st_cut.cutout(t4, t4 + 10)
        self.assertEqual(st, st_cut)
        ###
        st_cut.cutout(t1 - 10, t1)
        self.assertEqual(st, st_cut)
        ###
        st_cut.cutout(t1, t2)
        st.trim(starttime=t2, nearest_sample=True)
        self.assertEqual(st, st_cut)
        ###
        st = read()
        st_cut = read()
        st_cut.cutout(t3, t4)
        st.trim(endtime=t3, nearest_sample=True)
        self.assertEqual(st, st_cut)
        ###
        st = read()
        st.trim(endtime=t2, nearest_sample=True)
        tmp = read()
        tmp.trim(starttime=t3, nearest_sample=True)
        st += tmp
        st_cut = read()
        st_cut.cutout(t2, t3)
        self.assertEqual(st, st_cut)

    def test_pop2(self):
        """
        Test the pop method of the Stream object.
        """
        trace = Trace(data=np.arange(0, 1000))
        st = Stream([trace])
        st = st + st + st + st
        self.assertEqual(len(st), 4)
        st.pop()
        self.assertEqual(len(st), 3)
        st[1].stats.station = 'MUH'
        st.pop(0)
        self.assertEqual(len(st), 2)
        self.assertEqual(st[0].stats.station, 'MUH')

    def test_remove(self):
        """
        Tests the remove method of the Stream object.
        """
        stream = self.mseed_stream
        # Make a copy of the Traces.
        stream2 = deepcopy(stream)
        # Use the remove method of the Stream object and of the list of Traces.
        stream.remove(stream[1])
        del(stream2[1])
        stream.remove(stream[-1])
        del(stream2[-1])
        # Compare remaining Streams.
        self.assertTrue(stream == stream2)

    def test_reverse(self):
        """
        Tests the reverse method of the Stream object.
        """
        stream = self.mseed_stream
        # Make a copy of the Traces.
        traces = deepcopy(stream[:])
        # Use reversing of the Stream object and of the list.
        stream.reverse()
        traces.reverse()
        # Compare all Traces.
        self.assertEqual(4, len(stream))
        self.assertEqual(4, len(traces))
        for _i in xrange(len(traces)):
            self.assertEqual(traces[_i].stats, stream[_i].stats)
            np.testing.assert_array_equal(traces[_i].data, stream[_i].data)

    def test_select(self):
        """
        Tests the select method of the Stream object.
        """
        # Create a list of header dictionaries.
        headers = [
            {'starttime': UTCDateTime(1990, 1, 1), 'network': 'AA',
             'station': 'ZZZZ', 'channel': 'EHZ', 'sampling_rate': 200.0,
             'npts': 100},
            {'starttime': UTCDateTime(1990, 1, 1), 'network': 'BB',
             'station': 'YYYY', 'channel': 'EHN', 'sampling_rate': 200.0,
             'npts': 100},
            {'starttime': UTCDateTime(2000, 1, 1), 'network': 'AA',
             'station': 'ZZZZ', 'channel': 'BHZ', 'sampling_rate': 20.0,
             'npts': 100},
            {'starttime': UTCDateTime(1989, 1, 1), 'network': 'BB',
             'station': 'XXXX', 'channel': 'BHN', 'sampling_rate': 20.0,
             'npts': 100},
            {'starttime': UTCDateTime(2010, 1, 1), 'network': 'AA',
             'station': 'XXXX', 'channel': 'EHZ', 'sampling_rate': 200.0,
             'npts': 100, 'location': '00'}]
        # Make stream object for test case
        traces = []
        for header in headers:
            traces.append(Trace(data=np.random.randint(0, 1000, 100),
                                header=header))
        stream = Stream(traces=traces)
        # Test cases:
        stream2 = stream.select()
        self.assertEqual(stream, stream2)
        self.assertRaises(Exception, stream.select, channel="EHZ",
                          component="N")
        stream2 = stream.select(channel='EHE')
        self.assertEqual(len(stream2), 0)
        stream2 = stream.select(channel='EHZ')
        self.assertEqual(len(stream2), 2)
        self.assertTrue(stream[0] in stream2)
        self.assertTrue(stream[4] in stream2)
        stream2 = stream.select(component='Z')
        self.assertEqual(len(stream2), 3)
        self.assertTrue(stream[0] in stream2)
        self.assertTrue(stream[2] in stream2)
        self.assertTrue(stream[4] in stream2)
        stream2 = stream.select(component='n')
        self.assertEqual(len(stream2), 2)
        self.assertTrue(stream[1] in stream2)
        self.assertTrue(stream[3] in stream2)
        stream2 = stream.select(channel='BHZ', npts=100, sampling_rate='20.0',
                                network='AA', component='Z', station='ZZZZ')
        self.assertEqual(len(stream2), 1)
        self.assertTrue(stream[2] in stream2)
        stream2 = stream.select(channel='EHZ', station="XXXX")
        self.assertEqual(len(stream2), 1)
        self.assertTrue(stream[4] in stream2)
        stream2 = stream.select(network='AA')
        self.assertEqual(len(stream2), 3)
        self.assertTrue(stream[0] in stream2)
        self.assertTrue(stream[2] in stream2)
        self.assertTrue(stream[4] in stream2)
        stream2 = stream.select(sampling_rate=20.0)
        self.assertEqual(len(stream2), 2)
        self.assertTrue(stream[2] in stream2)
        self.assertTrue(stream[3] in stream2)
        # tests for wildcarded channel:
        stream2 = stream.select(channel='B*')
        self.assertEqual(len(stream2), 2)
        self.assertTrue(stream[2] in stream2)
        self.assertTrue(stream[3] in stream2)
        stream2 = stream.select(channel='EH*')
        self.assertEqual(len(stream2), 3)
        self.assertTrue(stream[0] in stream2)
        self.assertTrue(stream[1] in stream2)
        self.assertTrue(stream[4] in stream2)
        stream2 = stream.select(channel='*Z')
        self.assertEqual(len(stream2), 3)
        self.assertTrue(stream[0] in stream2)
        self.assertTrue(stream[2] in stream2)
        self.assertTrue(stream[4] in stream2)
        # tests for other wildcard operations:
        stream2 = stream.select(station='[XY]*')
        self.assertEqual(len(stream2), 3)
        self.assertTrue(stream[1] in stream2)
        self.assertTrue(stream[3] in stream2)
        self.assertTrue(stream[4] in stream2)
        stream2 = stream.select(station='[A-Y]*')
        self.assertEqual(len(stream2), 3)
        self.assertTrue(stream[1] in stream2)
        self.assertTrue(stream[3] in stream2)
        self.assertTrue(stream[4] in stream2)
        stream2 = stream.select(station='[A-Y]??*', network='A?')
        self.assertEqual(len(stream2), 1)
        self.assertTrue(stream[4] in stream2)
        # test case insensitivity
        stream2 = stream.select(channel='BhZ', npts=100, sampling_rate='20.0',
                                network='aA', station='ZzZz',)
        self.assertEqual(len(stream2), 1)
        self.assertTrue(stream[2] in stream2)
        stream2 = stream.select(channel='e?z', network='aa', station='x?X*',
                                location='00', component='z')
        self.assertEqual(len(stream2), 1)
        self.assertTrue(stream[4] in stream2)

    def test_sort(self):
        """
        Tests the sort method of the Stream object.
        """
        # Create new Stream
        stream = Stream()
        # Create a list of header dictionaries. The sampling rate serves as a
        # unique identifier for each Trace.
        headers = [
            {'starttime': UTCDateTime(1990, 1, 1), 'network': 'AAA',
             'station': 'ZZZ', 'channel': 'XXX', 'sampling_rate': 100.0},
            {'starttime': UTCDateTime(1990, 1, 1), 'network': 'AAA',
             'station': 'YYY', 'channel': 'CCC', 'sampling_rate': 200.0},
            {'starttime': UTCDateTime(2000, 1, 1), 'network': 'AAA',
             'station': 'EEE', 'channel': 'GGG', 'sampling_rate': 300.0},
            {'starttime': UTCDateTime(1989, 1, 1), 'network': 'AAA',
             'station': 'XXX', 'channel': 'GGG', 'sampling_rate': 400.0},
            {'starttime': UTCDateTime(2010, 1, 1), 'network': 'AAA',
             'station': 'XXX', 'channel': 'FFF', 'sampling_rate': 500.0}]
        # Create a Trace object of it and append it to the Stream object.
        for _i in headers:
            new_trace = Trace(header=_i)
            stream.append(new_trace)
        # Use normal sorting.
        stream.sort()
        self.assertEqual([i.stats.sampling_rate for i in stream.traces],
                         [300.0, 500.0, 400.0, 200.0, 100.0])
        # Sort after sampling_rate.
        stream.sort(keys=['sampling_rate'])
        self.assertEqual([i.stats.sampling_rate for i in stream.traces],
                         [100.0, 200.0, 300.0, 400.0, 500.0])
        # Sort after channel and sampling rate.
        stream.sort(keys=['channel', 'sampling_rate'])
        self.assertEqual([i.stats.sampling_rate for i in stream.traces],
                         [200.0, 500.0, 300.0, 400.0, 100.0])
        # Sort after npts and sampling_rate and endtime.
        stream.sort(keys=['npts', 'sampling_rate', 'endtime'])
        self.assertEqual([i.stats.sampling_rate for i in stream.traces],
                         [100.0, 200.0, 300.0, 400.0, 500.0])
        # The same with reverted sorting
        # Use normal sorting.
        stream.sort(reverse=True)
        self.assertEqual([i.stats.sampling_rate for i in stream.traces],
                         [100.0, 200.0, 400.0, 500.0, 300.0])
        # Sort after sampling_rate.
        stream.sort(keys=['sampling_rate'], reverse=True)
        self.assertEqual([i.stats.sampling_rate for i in stream.traces],
                         [500.0, 400.0, 300.0, 200.0, 100.0])
        # Sort after channel and sampling rate.
        stream.sort(keys=['channel', 'sampling_rate'], reverse=True)
        self.assertEqual([i.stats.sampling_rate for i in stream.traces],
                         [100.0, 400.0, 300.0, 500.0, 200.0])
        # Sort after npts and sampling_rate and endtime.
        stream.sort(keys=['npts', 'sampling_rate', 'endtime'], reverse=True)
        self.assertEqual([i.stats.sampling_rate for i in stream.traces],
                         [500.0, 400.0, 300.0, 200.0, 100.0])
        # Sorting without a list or a wrong item string should fail.
        self.assertRaises(TypeError, stream.sort, keys=1)
        self.assertRaises(TypeError, stream.sort, keys='sampling_rate')
        self.assertRaises(TypeError, stream.sort, keys=['npts', 'starttime',
                                                        'wrong_value'])

    def test_sortingTwice(self):
        """
        Sorting twice should not change order.
        """
        stream = Stream()
        headers = [
            {'starttime': UTCDateTime(1990, 1, 1),
             'endtime': UTCDateTime(1990, 1, 2), 'network': 'AAA',
             'station': 'ZZZ', 'channel': 'XXX', 'npts': 10000,
             'sampling_rate': 100.0},
            {'starttime': UTCDateTime(1990, 1, 1),
             'endtime': UTCDateTime(1990, 1, 3), 'network': 'AAA',
             'station': 'YYY', 'channel': 'CCC', 'npts': 10000,
             'sampling_rate': 200.0},
            {'starttime': UTCDateTime(2000, 1, 1),
             'endtime': UTCDateTime(2001, 1, 2), 'network': 'AAA',
             'station': 'EEE', 'channel': 'GGG', 'npts': 1000,
             'sampling_rate': 300.0},
            {'starttime': UTCDateTime(1989, 1, 1),
             'endtime': UTCDateTime(2010, 1, 2), 'network': 'AAA',
             'station': 'XXX', 'channel': 'GGG', 'npts': 10000,
             'sampling_rate': 400.0},
            {'starttime': UTCDateTime(2010, 1, 1),
             'endtime': UTCDateTime(2011, 1, 2), 'network': 'AAA',
             'station': 'XXX', 'channel': 'FFF', 'npts': 1000,
             'sampling_rate': 500.0}]
        # Create a Trace object of it and append it to the Stream object.
        for _i in headers:
            new_trace = Trace(header=_i)
            stream.append(new_trace)
        stream.sort()
        a = [i.stats.sampling_rate for i in stream.traces]
        stream.sort()
        b = [i.stats.sampling_rate for i in stream.traces]
        # should be equal
        self.assertEqual(a, b)

    def test_mergeWithDifferentCalibrationFactors(self):
        """
        Test the merge method of the Stream object.
        """
        # 1 - different calibration factors for the same channel should fail
        tr1 = Trace(data=np.zeros(5))
        tr1.stats.calib = 1.0
        tr2 = Trace(data=np.zeros(5))
        tr2.stats.calib = 2.0
        st = Stream([tr1, tr2])
        self.assertRaises(Exception, st.merge)
        # 2 - different calibration factors for the different channels is ok
        tr1 = Trace(data=np.zeros(5))
        tr1.stats.calib = 2.00
        tr1.stats.channel = 'EHE'
        tr2 = Trace(data=np.zeros(5))
        tr2.stats.calib = 5.0
        tr2.stats.channel = 'EHZ'
        tr3 = Trace(data=np.zeros(5))
        tr3.stats.calib = 2.00
        tr3.stats.channel = 'EHE'
        tr4 = Trace(data=np.zeros(5))
        tr4.stats.calib = 5.0
        tr4.stats.channel = 'EHZ'
        st = Stream([tr1, tr2, tr3, tr4])
        st.merge()

    def test_mergeWithDifferentSamplingRates(self):
        """
        Test the merge method of the Stream object.
        """
        # 1 - different sampling rates for the same channel should fail
        tr1 = Trace(data=np.zeros(5))
        tr1.stats.sampling_rate = 200
        tr2 = Trace(data=np.zeros(5))
        tr2.stats.sampling_rate = 50
        st = Stream([tr1, tr2])
        self.assertRaises(Exception, st.merge)
        # 2 - different sampling rates for the different channels is ok
        tr1 = Trace(data=np.zeros(5))
        tr1.stats.sampling_rate = 200
        tr1.stats.channel = 'EHE'
        tr2 = Trace(data=np.zeros(5))
        tr2.stats.sampling_rate = 50
        tr2.stats.channel = 'EHZ'
        tr3 = Trace(data=np.zeros(5))
        tr3.stats.sampling_rate = 200
        tr3.stats.channel = 'EHE'
        tr4 = Trace(data=np.zeros(5))
        tr4.stats.sampling_rate = 50
        tr4.stats.channel = 'EHZ'
        st = Stream([tr1, tr2, tr3, tr4])
        st.merge()

    def test_mergeWithDifferentDatatypes(self):
        """
        Test the merge method of the Stream object.
        """
        # 1 - different dtype for the same channel should fail
        tr1 = Trace(data=np.zeros(5, dtype="int32"))
        tr2 = Trace(data=np.zeros(5, dtype="float32"))
        st = Stream([tr1, tr2])
        self.assertRaises(Exception, st.merge)
        # 2 - different sampling rates for the different channels is ok
        tr1 = Trace(data=np.zeros(5, dtype="int32"))
        tr1.stats.channel = 'EHE'
        tr2 = Trace(data=np.zeros(5, dtype="float32"))
        tr2.stats.channel = 'EHZ'
        tr3 = Trace(data=np.zeros(5, dtype="int32"))
        tr3.stats.channel = 'EHE'
        tr4 = Trace(data=np.zeros(5, dtype="float32"))
        tr4.stats.channel = 'EHZ'
        st = Stream([tr1, tr2, tr3, tr4])
        st.merge()

    def test_mergeGaps(self):
        """
        Test the merge method of the Stream object.
        """
        stream = self.mseed_stream
        start = UTCDateTime("2007-12-31T23:59:59.915000")
        end = UTCDateTime("2008-01-01T00:04:31.790000")
        self.assertEqual(len(stream), 4)
        self.assertEqual(len(stream[0]), 412)
        self.assertEqual(len(stream[1]), 824)
        self.assertEqual(len(stream[2]), 824)
        self.assertEqual(len(stream[3]), 50668)
        self.assertEqual(stream[0].stats.starttime, start)
        self.assertEqual(stream[3].stats.endtime, end)
        for i in xrange(4):
            self.assertEqual(stream[i].stats.sampling_rate, 200)
            self.assertEqual(stream[i].getId(), 'BW.BGLD..EHE')
        stream.verify()
        # merge it
        stream.merge()
        stream.verify()
        self.assertEqual(len(stream), 1)
        self.assertEqual(len(stream[0]), stream[0].data.size)
        self.assertEqual(stream[0].stats.starttime, start)
        self.assertEqual(stream[0].stats.endtime, end)
        self.assertEqual(stream[0].stats.sampling_rate, 200)
        self.assertEqual(stream[0].getId(), 'BW.BGLD..EHE')

    def test_mergeGaps2(self):
        """
        Test the merge method of the Stream object on two traces with a gap in
        between.
        """
        tr1 = Trace(data=np.ones(4, dtype=np.int32) * 1)
        tr2 = Trace(data=np.ones(3, dtype=np.int32) * 5)
        tr2.stats.starttime = tr1.stats.starttime + 9
        stream = Stream([tr1, tr2])
        #1 - masked array
        # Trace 1: 1111
        # Trace 2:          555
        # 1 + 2  : 1111-----555
        st = stream.copy()
        st.merge()
        self.assertEqual(len(st), 1)
        self.assertTrue(isinstance(st[0].data, np.ma.masked_array))
        self.assertEqual(st[0].data.tolist(),
                         [1, 1, 1, 1, None, None, None, None, None, 5, 5, 5])
        #2 - fill in zeros
        # Trace 1: 1111
        # Trace 2:          555
        # 1 + 2  : 111100000555
        st = stream.copy()
        st.merge(fill_value=0)
        self.assertEqual(len(st), 1)
        self.assertTrue(isinstance(st[0].data, np.ndarray))
        self.assertEqual(st[0].data.tolist(),
                         [1, 1, 1, 1, 0, 0, 0, 0, 0, 5, 5, 5])
        #2b - fill in some other user-defined value
        # Trace 1: 1111
        # Trace 2:          555
        # 1 + 2  : 111199999555
        st = stream.copy()
        st.merge(fill_value=9)
        self.assertEqual(len(st), 1)
        self.assertTrue(isinstance(st[0].data, np.ndarray))
        self.assertEqual(st[0].data.tolist(),
                         [1, 1, 1, 1, 9, 9, 9, 9, 9, 5, 5, 5])
        #3 - use last value of first trace
        # Trace 1: 1111
        # Trace 2:          555
        # 1 + 2  : 111111111555
        st = stream.copy()
        st.merge(fill_value='latest')
        self.assertEqual(len(st), 1)
        self.assertTrue(isinstance(st[0].data, np.ndarray))
        self.assertEqual(st[0].data.tolist(),
                         [1, 1, 1, 1, 1, 1, 1, 1, 1, 5, 5, 5])
        #4 - interpolate
        # Trace 1: 1111
        # Trace 2:          555
        # 1 + 2  : 111112334555
        st = stream.copy()
        st.merge(fill_value='interpolate')
        self.assertEqual(len(st), 1)
        self.assertTrue(isinstance(st[0].data, np.ndarray))
        self.assertEqual(st[0].data.tolist(),
                         [1, 1, 1, 1, 1, 2, 3, 3, 4, 5, 5, 5])

    def test_split(self):
        """
        Testing splitting of streams containing masked arrays.
        """
        # 1 - create a Stream with gaps
        tr1 = Trace(data=np.ones(4, dtype=np.int32) * 1)
        tr2 = Trace(data=np.ones(3, dtype=np.int32) * 5)
        tr2.stats.starttime = tr1.stats.starttime + 9
        st = Stream([tr1, tr2])
        st.merge()
        self.assertTrue(isinstance(st[0].data, np.ma.masked_array))
        # now we split again
        st2 = st.split()
        self.assertEqual(len(st2), 2)
        self.assertTrue(isinstance(st2[0].data, np.ndarray))
        self.assertTrue(isinstance(st2[1].data, np.ndarray))
        self.assertEqual(st2[0].data.tolist(), [1, 1, 1, 1])
        self.assertEqual(st2[1].data.tolist(), [5, 5, 5])
        # 2 - use default example
        st = self.mseed_stream
        st.merge()
        self.assertTrue(isinstance(st[0].data, np.ma.masked_array))
        # now we split again
        st2 = st.split()
        self.assertEqual(len(st2), 4)
        self.assertEqual(len(st2[0]), 412)
        self.assertEqual(len(st2[1]), 824)
        self.assertEqual(len(st2[2]), 824)
        self.assertEqual(len(st2[3]), 50668)
        self.assertEqual(st2[0].stats.starttime,
                         UTCDateTime("2007-12-31T23:59:59.915000"))
        self.assertEqual(st2[3].stats.endtime,
                         UTCDateTime("2008-01-01T00:04:31.790000"))
        for i in xrange(4):
            self.assertEqual(st2[i].stats.sampling_rate, 200)
            self.assertEqual(st2[i].getId(), 'BW.BGLD..EHE')

    def test_mergeOverlapsDefaultMethod(self):
        """
        Test the merge method of the Stream object.
        """
        #1 - overlapping trace with differing data
        # Trace 1: 0000000
        # Trace 2:      1111111
        # 1 + 2  : 00000--11111
        tr1 = Trace(data=np.zeros(7))
        tr2 = Trace(data=np.ones(7))
        tr2.stats.starttime = tr1.stats.starttime + 5
        st = Stream([tr1, tr2])
        st.merge()
        self.assertEqual(len(st), 1)
        self.assertTrue(isinstance(st[0].data, np.ma.masked_array))
        self.assertEqual(st[0].data.tolist(),
                         [0, 0, 0, 0, 0, None, None, 1, 1, 1, 1, 1])
        #2 - overlapping trace with same data
        # Trace 1: 0123456
        # Trace 2:      56789
        # 1 + 2  : 0123456789
        tr1 = Trace(data=np.arange(7))
        tr2 = Trace(data=np.arange(5, 10))
        tr2.stats.starttime = tr1.stats.starttime + 5
        st = Stream([tr1, tr2])
        st.merge()
        self.assertEqual(len(st), 1)
        self.assertTrue(isinstance(st[0].data, np.ndarray))
        np.testing.assert_array_equal(st[0].data, np.arange(10))
        #
        #3 - contained overlap with same data
        # Trace 1: 0123456789
        # Trace 2:      56
        # 1 + 2  : 0123456789
        tr1 = Trace(data=np.arange(10))
        tr2 = Trace(data=np.arange(5, 7))
        tr2.stats.starttime = tr1.stats.starttime + 5
        st = Stream([tr1, tr2])
        st.merge()
        self.assertEqual(len(st), 1)
        self.assertTrue(isinstance(st[0].data, np.ndarray))
        np.testing.assert_array_equal(st[0].data, np.arange(10))
        #
        #4 - contained overlap with differing data
        # Trace 1: 0000000000
        # Trace 2:      11
        # 1 + 2  : 00000--000
        tr1 = Trace(data=np.zeros(10))
        tr2 = Trace(data=np.ones(2))
        tr2.stats.starttime = tr1.stats.starttime + 5
        st = Stream([tr1, tr2])
        st.merge()
        self.assertEqual(len(st), 1)
        self.assertTrue(isinstance(st[0].data, np.ma.masked_array))
        self.assertEqual(st[0].data.tolist(),
                         [0, 0, 0, 0, 0, None, None, 0, 0, 0])

    def test_tabCompletionTrace(self):
        """
        Test tab completion of Trace object.
        """
        tr = Trace()
        self.assertTrue('sampling_rate' in dir(tr.stats))
        self.assertTrue('npts' in dir(tr.stats))
        self.assertTrue('station' in dir(tr.stats))
        self.assertTrue('starttime' in dir(tr.stats))
        self.assertTrue('endtime' in dir(tr.stats))
        self.assertTrue('calib' in dir(tr.stats))
        self.assertTrue('delta' in dir(tr.stats))

    def test_bugfixMergeDropTraceIfAlreadyContained(self):
        """
        Trace data already existing in another trace and ending on the same
        endtime was not correctly merged until now.
        """
        trace1 = Trace(data=np.empty(10))
        trace2 = Trace(data=np.empty(2))
        trace2.stats.starttime = trace1.stats.endtime - trace1.stats.delta
        st = Stream([trace1, trace2])
        st.merge()

    def test_bugfixMergeMultipleTraces1(self):
        """
        Bugfix for merging multiple traces in a row.
        """
        # create a stream with multiple traces overlapping
        trace1 = Trace(data=np.empty(10))
        traces = [trace1]
        for _ in xrange(10):
            trace = Trace(data=np.empty(10))
            trace.stats.starttime = \
                traces[-1].stats.endtime - trace1.stats.delta
            traces.append(trace)
        st = Stream(traces)
        st.merge()

    def test_bugfixMergeMultipleTraces2(self):
        """
        Bugfix for merging multiple traces in a row.
        """
        trace1 = Trace(data=np.empty(4190864))
        trace1.stats.sampling_rate = 200
        trace1.stats.starttime = UTCDateTime("2010-01-21T00:00:00.015000Z")
        trace2 = Trace(data=np.empty(603992))
        trace2.stats.sampling_rate = 200
        trace2.stats.starttime = UTCDateTime("2010-01-21T05:49:14.330000Z")
        trace3 = Trace(data=np.empty(222892))
        trace3.stats.sampling_rate = 200
        trace3.stats.starttime = UTCDateTime("2010-01-21T06:39:33.280000Z")
        st = Stream([trace1, trace2, trace3])
        st.merge()

    def test_mergeWithSmallSamplingRate(self):
        """
        Bugfix for merging multiple traces with very small sampling rate.
        """
        # create traces
        np.random.seed(815)
        trace1 = Trace(data=np.random.randn(1441))
        trace1.stats.delta = 60.0
        trace1.stats.starttime = UTCDateTime("2009-02-01T00:00:02.995000Z")
        trace2 = Trace(data=np.random.randn(1441))
        trace2.stats.delta = 60.0
        trace2.stats.starttime = UTCDateTime("2009-02-02T00:00:12.095000Z")
        trace3 = Trace(data=np.random.randn(1440))
        trace3.stats.delta = 60.0
        trace3.stats.starttime = UTCDateTime("2009-02-03T00:00:16.395000Z")
        trace4 = Trace(data=np.random.randn(1440))
        trace4.stats.delta = 60.0
        trace4.stats.starttime = UTCDateTime("2009-02-04T00:00:11.095000Z")
        # create stream
        st = Stream([trace1, trace2, trace3, trace4])
        # merge
        st.merge()
        # compare results
        self.assertEqual(len(st), 1)
        self.assertEqual(st[0].stats.delta, 60.0)
        self.assertEqual(st[0].stats.starttime, trace1.stats.starttime)
        # endtime of last trace
        endtime = trace1.stats.starttime + \
            (4 * 1440 - 1) * trace1.stats.delta
        self.assertEqual(st[0].stats.endtime, endtime)

    def test_mergeOverlapsMethod1(self):
        """
        Test merging with method = 1.
        """
        # Test merging three traces.
        trace1 = Trace(data=np.ones(10))
        trace2 = Trace(data=10 * np.ones(11))
        trace3 = Trace(data=2 * np.ones(20))
        st = Stream([trace1, trace2, trace3])
        st.merge(method=1)
        np.testing.assert_array_equal(st[0].data, 2 * np.ones(20))
        # Any contained traces with different data will be discarded::
        #
        #    Trace 1: 111111111111 (contained trace)
        #    Trace 2:     55
        #    1 + 2  : 111111111111
        trace1 = Trace(data=np.ones(12))
        trace2 = Trace(data=5 * np.ones(2))
        trace2.stats.starttime += 4
        st = Stream([trace1, trace2])
        st.merge(method=1)
        np.testing.assert_array_equal(st[0].data, np.ones(12))
        # No interpolation (``interpolation_samples=0``)::
        #
        #    Trace 1: 11111111
        #    Trace 2:     55555555
        #    1 + 2  : 111155555555
        trace1 = Trace(data=np.ones(8))
        trace2 = Trace(data=5 * np.ones(8))
        trace2.stats.starttime += 4
        st = Stream([trace1, trace2])
        st.merge(method=1)
        np.testing.assert_array_equal(st[0].data, np.array([1] * 4 + [5] * 8))
        # Interpolate first two samples (``interpolation_samples=2``)::
        #
        #     Trace 1: 00000000
        #     Trace 2:     66666666
        #     1 + 2  : 000024666666 (interpolation_samples=2)
        trace1 = Trace(data=np.zeros(8, dtype='int32'))
        trace2 = Trace(data=6 * np.ones(8, dtype='int32'))
        trace2.stats.starttime += 4
        st = Stream([trace1, trace2])
        st.merge(method=1, interpolation_samples=2)
        np.testing.assert_array_equal(st[0].data,
                                      np.array([0] * 4 + [2] + [4] + [6] * 6))
        # Interpolate all samples (``interpolation_samples=-1``)::
        #
        #     Trace 1: 00000000
        #     Trace 2:     55555555
        #     1 + 2  : 000012345555
        trace1 = Trace(data=np.zeros(8, dtype='int32'))
        trace2 = Trace(data=5 * np.ones(8, dtype='int32'))
        trace2.stats.starttime += 4
        st = Stream([trace1, trace2])
        st.merge(method=1, interpolation_samples=(-1))
        np.testing.assert_array_equal(
            st[0].data, np.array([0] * 4 + [1] + [2] + [3] + [4] + [5] * 4))
        # Interpolate all samples (``interpolation_samples=5``)::
        # Given number of samples is bigger than the actual overlap - should
        # interpolate all samples
        #
        #     Trace 1: 00000000
        #     Trace 2:     55555555
        #     1 + 2  : 000012345555
        trace1 = Trace(data=np.zeros(8, dtype='int32'))
        trace2 = Trace(data=5 * np.ones(8, dtype='int32'))
        trace2.stats.starttime += 4
        st = Stream([trace1, trace2])
        st.merge(method=1, interpolation_samples=5)
        np.testing.assert_array_equal(
            st[0].data, np.array([0] * 4 + [1] + [2] + [3] + [4] + [5] * 4))

    def test_trimRemovingEmptyTraces(self):
        """
        A stream containing several empty traces after trimming should throw
        away the empty traces.
        """
        # create Stream.
        trace1 = Trace(data=np.zeros(10))
        trace1.stats.delta = 1.0
        trace2 = Trace(data=np.ones(10))
        trace2.stats.delta = 1.0
        trace2.stats.starttime = UTCDateTime(1000)
        trace3 = Trace(data=np.arange(10))
        trace3.stats.delta = 1.0
        trace3.stats.starttime = UTCDateTime(2000)
        stream = Stream([trace1, trace2, trace3])
        stream.trim(UTCDateTime(900), UTCDateTime(1100))
        # Check if only trace2 is still in the Stream object.
        self.assertEqual(len(stream), 1)
        np.testing.assert_array_equal(np.ones(10), stream[0].data)
        self.assertEqual(stream[0].stats.starttime, UTCDateTime(1000))
        self.assertEqual(stream[0].stats.npts, 10)

    def test_trimWithSmallSamplingRate(self):
        """
        Bugfix for cutting multiple traces with very small sampling rate.
        """
        # create traces
        trace1 = Trace(data=np.empty(1441))
        trace1.stats.delta = 60.0
        trace1.stats.starttime = UTCDateTime("2009-02-01T00:00:02.995000Z")
        trace2 = Trace(data=np.empty(1441))
        trace2.stats.delta = 60.0
        trace2.stats.starttime = UTCDateTime("2009-02-02T00:00:12.095000Z")
        trace3 = Trace(data=np.empty(1440))
        trace3.stats.delta = 60.0
        trace3.stats.starttime = UTCDateTime("2009-02-03T00:00:16.395000Z")
        trace4 = Trace(data=np.empty(1440))
        trace4.stats.delta = 60.0
        trace4.stats.starttime = UTCDateTime("2009-02-04T00:00:11.095000Z")
        # create stream
        st = Stream([trace1, trace2, trace3, trace4])
        # trim
        st.trim(trace1.stats.starttime, trace4.stats.endtime)
        # compare results
        self.assertEqual(len(st), 4)
        self.assertEqual(st[0].stats.delta, 60.0)
        self.assertEqual(st[0].stats.starttime, trace1.stats.starttime)
        self.assertEqual(st[3].stats.endtime, trace4.stats.endtime)

    def test_writingMaskedArrays(self):
        """
        Writing a masked array should raise an exception.
        """
        # np.ma.masked_array with masked values
        tr = Trace(data=np.ma.masked_all(10))
        st = Stream([tr])
        self.assertRaises(NotImplementedError, st.write, 'filename', 'MSEED')
        # np.ma.masked_array without masked values
        tr = Trace(data=np.ma.ones(10))
        st = Stream([tr])
        self.assertRaises(NotImplementedError, st.write, 'filename', 'MSEED')

    def test_pickle(self):
        """
        Testing pickling of Stream objects..
        """
        tr = Trace(data=np.random.randn(1441))
        st = Stream([tr])
        st.verify()
        # protocol 0 (ASCII)
        temp = pickle.dumps(st, protocol=0)
        st2 = pickle.loads(temp)
        np.testing.assert_array_equal(st[0].data, st2[0].data)
        self.assertEqual(st[0].stats, st2[0].stats)
        # protocol 1 (old binary)
        temp = pickle.dumps(st, protocol=1)
        st2 = pickle.loads(temp)
        np.testing.assert_array_equal(st[0].data, st2[0].data)
        self.assertEqual(st[0].stats, st2[0].stats)
        # protocol 2 (new binary)
        temp = pickle.dumps(st, protocol=2)
        st2 = pickle.loads(temp)
        np.testing.assert_array_equal(st[0].data, st2[0].data)
        self.assertEqual(st[0].stats, st2[0].stats)

    def test_cpickle(self):
        """
        Testing pickling of Stream objects..
        """
        tr = Trace(data=np.random.randn(1441))
        st = Stream([tr])
        st.verify()
        # protocol 0 (ASCII)
        temp = cPickle.dumps(st, protocol=0)
        st2 = cPickle.loads(temp)
        np.testing.assert_array_equal(st[0].data, st2[0].data)
        self.assertEqual(st[0].stats, st2[0].stats)
        # protocol 1 (old binary)
        temp = cPickle.dumps(st, protocol=1)
        st2 = cPickle.loads(temp)
        np.testing.assert_array_equal(st[0].data, st2[0].data)
        self.assertEqual(st[0].stats, st2[0].stats)
        # protocol 2 (new binary)
        temp = cPickle.dumps(st, protocol=2)
        st2 = cPickle.loads(temp)
        np.testing.assert_array_equal(st[0].data, st2[0].data)
        self.assertEqual(st[0].stats, st2[0].stats)

    def test_isPickle(self):
        """
        Testing isPickle function.
        """
        # existing file
        st = read()
        with NamedTemporaryFile() as tf:
            st.write(tf.name, format='PICKLE')
            # check using file name
            self.assertTrue(isPickle(tf.name))
            # check using file handler
            self.assertTrue(isPickle(tf))
        # not existing files
        self.assertFalse(isPickle('/path/to/pickle.file'))
        self.assertFalse(isPickle(12345))

    def test_readWritePickle(self):
        """
        Testing readPickle and writePickle functions.
        """
        st = read()
        # write
        with NamedTemporaryFile() as tf:
            # write using file name
            writePickle(st, tf.name)
            self.assertTrue(isPickle(tf.name))
            # write using file handler
            writePickle(st, tf)
            tf.seek(0)
            self.assertTrue(isPickle(tf))
            # write using stream write method
            st.write(tf.name, format='PICKLE')
            # check and read directly
            st2 = readPickle(tf.name)
            self.assertEqual(len(st2), 3)
            np.testing.assert_array_equal(st2[0].data, st[0].data)
            # use read() with given format
            st2 = read(tf.name, format='PICKLE')
            self.assertEqual(len(st2), 3)
            np.testing.assert_array_equal(st2[0].data, st[0].data)
            # use read() and automatically detect format
            st2 = read(tf.name)
            self.assertEqual(len(st2), 3)
            np.testing.assert_array_equal(st2[0].data, st[0].data)

    def test_getGaps2(self):
        """
        Test case for issue #73.
        """
        tr1 = Trace(data=np.empty(720000))
        tr1.stats.starttime = UTCDateTime("2010-02-09T00:19:19.850000Z")
        tr1.stats.sampling_rate = 200.0
        tr1.verify()
        tr2 = Trace(data=np.empty(720000))
        tr2.stats.starttime = UTCDateTime("2010-02-09T01:19:19.850000Z")
        tr2.stats.sampling_rate = 200.0
        tr2.verify()
        tr3 = Trace(data=np.empty(720000))
        tr3.stats.starttime = UTCDateTime("2010-02-09T02:19:19.850000Z")
        tr3.stats.sampling_rate = 200.0
        tr3.verify()
        st = Stream([tr1, tr2, tr3])
        st.verify()
        # same sampling rate should have no gaps
        gaps = st.getGaps()
        self.assertEqual(len(gaps), 0)
        # different sampling rate should result in a gap
        tr3.stats.sampling_rate = 50.0
        gaps = st.getGaps()
        self.assertEqual(len(gaps), 1)
        # but different ids will be skipped (if only one trace)
        tr3.stats.station = 'MANZ'
        gaps = st.getGaps()
        self.assertEqual(len(gaps), 0)
        # multiple traces with same id will be handled again
        tr2.stats.station = 'MANZ'
        gaps = st.getGaps()
        self.assertEqual(len(gaps), 1)

    def test_comparisons(self):
        """
        Tests all rich comparison operators (==, !=, <, <=, >, >=)
        The latter four are not implemented due to ambiguous meaning and bounce
        an error.
        """
        # create test streams
        tr0 = Trace(np.arange(3))
        tr1 = Trace(np.arange(3))
        tr2 = Trace(np.arange(3), {'station': 'X'})
        tr3 = Trace(np.arange(3),
                    {'processing': ["filter:lowpass:{'freq': 10}"]})
        tr4 = Trace(np.arange(5))
        tr5 = Trace(np.arange(5), {'station': 'X'})
        tr6 = Trace(np.arange(5),
                    {'processing': ["filter:lowpass:{'freq': 10}"]})
        tr7 = Trace(np.arange(5),
                    {'processing': ["filter:lowpass:{'freq': 10}"]})
        st0 = Stream([tr0])
        st1 = Stream([tr1])
        st2 = Stream([tr0, tr1])
        st3 = Stream([tr2, tr3])
        st4 = Stream([tr1, tr2, tr3])
        st5 = Stream([tr4, tr5, tr6])
        st6 = Stream([tr0, tr6])
        st7 = Stream([tr1, tr7])
        st8 = Stream([tr7, tr1])
        st9 = Stream()
        stA = Stream()
        # tests that should raise a NotImplementedError (i.e. <=, <, >=, >)
        self.assertRaises(NotImplementedError, st1.__lt__, st1)
        self.assertRaises(NotImplementedError, st1.__le__, st1)
        self.assertRaises(NotImplementedError, st1.__gt__, st1)
        self.assertRaises(NotImplementedError, st1.__ge__, st1)
        self.assertRaises(NotImplementedError, st1.__lt__, st2)
        self.assertRaises(NotImplementedError, st1.__le__, st2)
        self.assertRaises(NotImplementedError, st1.__gt__, st2)
        self.assertRaises(NotImplementedError, st1.__ge__, st2)
        # normal tests
        for st in [st1]:
            self.assertEqual(st0 == st, True)
            self.assertEqual(st0 != st, False)
        for st in [st2, st3, st4, st5, st6, st7, st8, st9, stA]:
            self.assertEqual(st0 == st, False)
            self.assertEqual(st0 != st, True)
        for st in [st0]:
            self.assertEqual(st1 == st, True)
            self.assertEqual(st1 != st, False)
        for st in [st2, st3, st4, st5, st6, st7, st8, st9, stA]:
            self.assertEqual(st1 == st, False)
            self.assertEqual(st1 != st, True)
        for st in [st0, st1, st3, st4, st5, st6, st7, st8, st9, stA]:
            self.assertEqual(st2 == st, False)
            self.assertEqual(st2 != st, True)
        for st in [st0, st1, st2, st4, st5, st6, st7, st8, st9, stA]:
            self.assertEqual(st3 == st, False)
            self.assertEqual(st3 != st, True)
        for st in [st0, st1, st2, st3, st5, st6, st7, st8, st9, stA]:
            self.assertEqual(st4 == st, False)
            self.assertEqual(st4 != st, True)
        for st in [st0, st1, st2, st3, st4, st6, st7, st8, st9, stA]:
            self.assertEqual(st5 == st, False)
            self.assertEqual(st5 != st, True)
        for st in [st7, st8]:
            self.assertEqual(st6 == st, True)
            self.assertEqual(st6 != st, False)
        for st in [st0, st1, st2, st3, st4, st5, st9, stA]:
            self.assertEqual(st6 == st, False)
            self.assertEqual(st6 != st, True)
        for st in [st6, st8]:
            self.assertEqual(st7 == st, True)
            self.assertEqual(st7 != st, False)
        for st in [st0, st1, st2, st3, st4, st5, st9, stA]:
            self.assertEqual(st7 == st, False)
            self.assertEqual(st7 != st, True)
        for st in [st6, st7]:
            self.assertEqual(st8 == st, True)
            self.assertEqual(st8 != st, False)
        for st in [st0, st1, st2, st3, st4, st5, st9, stA]:
            self.assertEqual(st8 == st, False)
            self.assertEqual(st8 != st, True)
        for st in [stA]:
            self.assertEqual(st9 == st, True)
            self.assertEqual(st9 != st, False)
        for st in [st0, st1, st2, st3, st4, st5, st6, st7, st8]:
            self.assertEqual(st9 == st, False)
            self.assertEqual(st9 != st, True)
        for st in [st9]:
            self.assertEqual(stA == st, True)
            self.assertEqual(stA != st, False)
        for st in [st0, st1, st2, st3, st4, st5, st6, st7, st8]:
            self.assertEqual(stA == st, False)
            self.assertEqual(stA != st, True)
        # some weird tests against non-Stream objects
        for object in [0, 1, 0.0, 1.0, "", "test", True, False, [], [tr0],
                       set(), set(tr0), {}, {"test": "test"}, Trace(), None]:
            self.assertEqual(st0 == object, False)
            self.assertEqual(st0 != object, True)

    def test_trimNearestSample(self):
        """
        Tests to trim at nearest sample
        """
        head = {'sampling_rate': 1.0, 'starttime': UTCDateTime(0.0)}
        tr1 = Trace(data=np.random.randint(0, 1000, 120), header=head)
        tr2 = Trace(data=np.random.randint(0, 1000, 120), header=head)
        tr2.stats.starttime += 0.4
        st = Stream(traces=[tr1, tr2])
        # STARTTIME
        # check that trimming first selects the next best sample, and only
        # then selects the following ones
        #    |  S |    |    |
        #      |    |    |    |
        st.trim(UTCDateTime(0.6), endtime=None)
        self.assertEqual(st[0].stats.starttime.timestamp, 1.0)
        self.assertEqual(st[1].stats.starttime.timestamp, 1.4)
        # ENDTIME
        # check that trimming first selects the next best sample, and only
        # then selects the following ones
        #    |    |    |  E |
        #      |    |    |    |
        st.trim(starttime=None, endtime=UTCDateTime(2.6))
        self.assertEqual(st[0].stats.endtime.timestamp, 3.0)
        self.assertEqual(st[1].stats.endtime.timestamp, 3.4)

    def test_trimConsistentStartEndtimeNearestSample(self):
        """
        Test case for #127. It ensures that the sample sizes stay
        consistent after trimming. That is that _ltrim and _rtrim
        round in the same direction.
        """
        data = np.zeros(10)
        t = UTCDateTime(0)
        traces = []
        for delta in (0, 0.25, 0.5, 0.75, 1):
            traces.append(Trace(data.copy()))
            traces[-1].stats.starttime = t + delta
        st = Stream(traces)
        st.trim(t + 3.5, t + 6.5)
        start = [4.0, 4.25, 4.5, 3.75, 4.0]
        end = [6.0, 6.25, 6.50, 5.75, 6.0]
        for i in xrange(len(st)):
            self.assertEqual(3, st[i].stats.npts)
            self.assertEqual(st[i].stats.starttime.timestamp, start[i])
            self.assertEqual(st[i].stats.endtime.timestamp, end[i])

    def test_trimConsistentStartEndtimeNearestSamplePadded(self):
        """
        Test case for #127. It ensures that the sample sizes stay
        consistent after trimming. That is that _ltrim and _rtrim
        round in the same direction. Padded version.
        """
        data = np.zeros(10)
        t = UTCDateTime(0)
        traces = []
        for delta in (0, 0.25, 0.5, 0.75, 1):
            traces.append(Trace(data.copy()))
            traces[-1].stats.starttime = t + delta
        st = Stream(traces)
        st.trim(t - 3.5, t + 16.5, pad=True)
        start = [-4.0, -3.75, -3.5, -4.25, -4.0]
        end = [17.0, 17.25, 17.50, 16.75, 17.0]
        for i in xrange(len(st)):
            self.assertEqual(22, st[i].stats.npts)
            self.assertEqual(st[i].stats.starttime.timestamp, start[i])
            self.assertEqual(st[i].stats.endtime.timestamp, end[i])

    def test_trimConsistentStartEndtime(self):
        """
        Test case for #127. It ensures that the sample start and entimes
        stay consistent after trimming.
        """
        data = np.zeros(10)
        t = UTCDateTime(0)
        traces = []
        for delta in (0, 0.25, 0.5, 0.75, 1):
            traces.append(Trace(data.copy()))
            traces[-1].stats.starttime = t + delta
        st = Stream(traces)
        st.trim(t + 3.5, t + 6.5, nearest_sample=False)
        start = [4.00, 4.25, 3.50, 3.75, 4.00]
        end = [6.00, 6.25, 6.50, 5.75, 6.00]
        npts = [3, 3, 4, 3, 3]
        for i in xrange(len(st)):
            self.assertEqual(st[i].stats.npts, npts[i])
            self.assertEqual(st[i].stats.starttime.timestamp, start[i])
            self.assertEqual(st[i].stats.endtime.timestamp, end[i])

    def test_trimConsistentStartEndtimePad(self):
        """
        Test case for #127. It ensures that the sample start and entimes
        stay consistent after trimming. Padded version.
        """
        data = np.zeros(10)
        t = UTCDateTime(0)
        traces = []
        for delta in (0, 0.25, 0.5, 0.75, 1):
            traces.append(Trace(data.copy()))
            traces[-1].stats.starttime = t + delta
        st = Stream(traces)
        st.trim(t - 3.5, t + 16.5, nearest_sample=False, pad=True)
        start = [-3.00, -2.75, -3.50, -3.25, -3.00]
        end = [16.00, 16.25, 16.50, 15.75, 16.00]
        npts = [20, 20, 21, 20, 20]
        for i in xrange(len(st)):
            self.assertEqual(st[i].stats.npts, npts[i])
            self.assertEqual(st[i].stats.starttime.timestamp, start[i])
            self.assertEqual(st[i].stats.endtime.timestamp, end[i])

    def test_str(self):
        """
        Test case for issue #162 - print streams in a more consistent way.
        """
        tr1 = Trace()
        tr1.stats.station = "1"
        tr2 = Trace()
        tr2.stats.station = "12345"
        st = Stream([tr1, tr2])
        result = st.__str__()
        expected = "2 Trace(s) in Stream:\n" + \
                   ".1..     | 1970-01-01T00:00:00.000000Z - 1970-01-01" + \
                   "T00:00:00.000000Z | 1.0 Hz, 0 samples\n" + \
                   ".12345.. | 1970-01-01T00:00:00.000000Z - 1970-01-01" + \
                   "T00:00:00.000000Z | 1.0 Hz, 0 samples"
        self.assertEqual(result, expected)
        # streams containing more than 20 lines will be compressed
        st2 = Stream([tr1]) * 40
        result = st2.__str__()
        self.assertTrue('40 Trace(s) in Stream:' in result)
        self.assertTrue('other traces' in result)

    def test_cleanup(self):
        """
        Test case for merging traces in the stream with method=-1. This only
        should merge traces that are exactly the same or contained and exactly
        the same or directly adjacent.
        """
        tr1 = self.mseed_stream[0]
        start = tr1.stats.starttime
        end = tr1.stats.endtime
        dt = end - start
        delta = tr1.stats.delta
        # test traces that should be merged:
        ### contained traces with compatible data
        tr2 = tr1.slice(start, start + dt / 3)
        tr3 = tr1.copy()
        tr4 = tr1.slice(start + dt / 4, end - dt / 4)
        ### adjacent traces
        tr5 = tr1.copy()
        tr5.stats.starttime = end + delta
        tr6 = tr1.copy()
        tr6.stats.starttime = start - dt - delta
        ### create overlapping traces with compatible data
        trO1 = tr1.copy()
        trO1.trim(starttime=start + 2 * delta)
        trO1.data = np.concatenate([trO1.data, np.arange(5)])
        trO2 = tr1.copy()
        trO2.trim(endtime=end - 2 * delta)
        trO2.data = np.concatenate([np.arange(5), trO2.data])
        trO2.stats.starttime -= 5 * delta
        # test mergeable traces (contained ones)
        for trB in [tr2, tr3, tr4]:
            trA = tr1.copy()
            st = Stream([trA, trB])
            st._cleanup()
            self.assertTrue(st == Stream([tr1]))
            self.assertTrue(type(st[0].data) == np.ndarray)
        # test mergeable traces (adjacent ones)
        for trB in [tr5, tr6]:
            trA = tr1.copy()
            st = Stream([trA, trB])
            st._cleanup()
            self.assertTrue(len(st) == 1)
            self.assertTrue(type(st[0].data) == np.ndarray)
            st_result = Stream([tr1, trB])
            st_result.merge()
            self.assertTrue(st == st_result)
        # test mergeable traces (overlapping ones)
        for trB in [trO1, trO2]:
            trA = tr1.copy()
            st = Stream([trA, trB])
            st._cleanup()
            self.assertTrue(len(st) == 1)
            self.assertTrue(type(st[0].data) == np.ndarray)
            st_result = Stream([tr1, trB])
            st_result.merge()
            self.assertTrue(st == st_result)

        # test traces that should not be merged
        tr7 = tr1.copy()
        tr7.stats.sampling_rate *= 2
        tr8 = tr1.copy()
        tr8.stats.station = "AA"
        tr9 = tr1.copy()
        tr9.stats.starttime = end + 10 * delta
        # test some weird gaps near to one sample:
        tr10 = tr1.copy()
        tr10.stats.starttime = end + 0.5 * delta
        tr11 = tr1.copy()
        tr11.stats.starttime = end + 0.1 * delta
        tr12 = tr1.copy()
        tr12.stats.starttime = end + 0.8 * delta
        tr13 = tr1.copy()
        tr13.stats.starttime = end + 1.2 * delta
        # test non-mergeable traces
        for trB in [tr7, tr8, tr9, tr10, tr11, tr12, tr13]:
            trA = tr1.copy()
            st = Stream([trA, trB])
            # ignore UserWarnings
            with warnings.catch_warnings(record=True):
                warnings.simplefilter('ignore', UserWarning)
                st._cleanup()
            self.assertTrue(st == Stream([trA, trB]))

    def test_integrateAndDifferentiate(self):
        """
        Test integration and differentiation methods of stream
        """
        st1 = read()
        st2 = read()

        st1.filter('lowpass', freq=1.0)
        st2.filter('lowpass', freq=1.0)

        st1.differentiate()
        st1.integrate()
        st2.integrate()
        st2.differentiate()

        np.testing.assert_array_almost_equal(
            st1[0].data[:-1], st2[0].data[:-1], decimal=5)

    def test_cleanupNonDefaultPrecisionUTCDateTime(self):
        """
        Testing cleanup with a non-default precision of UTCDateTime.
        """
        # default precision of 6 decimals
        tr1 = Trace(data=np.ones(1000))
        tr2 = Trace(data=np.ones(1000))
        tr1.stats.starttime = UTCDateTime(0)
        tr2.stats.starttime = UTCDateTime(0) + 1000.000001
        st = Stream([tr1, tr2])
        st._cleanup()
        self.assertEqual(len(st), 2)
        # precision of 4 decimals
        UTCDateTime.DEFAULT_PRECISION = 4
        tr1 = Trace(data=np.ones(1000))
        tr2 = Trace(data=np.ones(1000))
        tr1.stats.starttime = UTCDateTime(0)
        tr2.stats.starttime = UTCDateTime(0) + 1000.000001
        st = Stream([tr1, tr2])
        st._cleanup()
        self.assertEqual(len(st), 1)
        UTCDateTime.DEFAULT_PRECISION = 6

    def test_read(self):
        """
        Testing read function.
        """
        # 1 - default example
        # dtype
        tr = read(dtype='int64')[0]
        self.assertEqual(tr.data.dtype, np.int64)
        # start-/endtime
        tr2 = read(starttime=tr.stats.starttime + 1,
                   endtime=tr.stats.endtime - 2)[0]
        self.assertEqual(tr2.stats.starttime, tr.stats.starttime + 1)
        self.assertEqual(tr2.stats.endtime, tr.stats.endtime - 2)
        # headonly
        tr = read(headonly=True)[0]
        self.assertFalse(tr.data)

        # 2 - via http
        # dtype
        tr = read('http://examples.obspy.org/test.sac', dtype='int32')[0]
        self.assertEqual(tr.data.dtype, np.int32)
        # start-/endtime
        tr2 = read('http://examples.obspy.org/test.sac',
                   starttime=tr.stats.starttime + 1,
                   endtime=tr.stats.endtime - 2)[0]
        self.assertEqual(tr2.stats.starttime, tr.stats.starttime + 1)
        self.assertEqual(tr2.stats.endtime, tr.stats.endtime - 2)
        # headonly
        tr = read('http://examples.obspy.org/test.sac', headonly=True)[0]
        self.assertFalse(tr.data)

        # 3 - some example within obspy
        # dtype
        tr = read('/path/to/slist_float.ascii', dtype='int32')[0]
        self.assertEqual(tr.data.dtype, np.int32)
        # start-/endtime
        tr2 = read('/path/to/slist_float.ascii',
                   starttime=tr.stats.starttime + 0.025,
                   endtime=tr.stats.endtime - 0.05)[0]
        self.assertEqual(tr2.stats.starttime, tr.stats.starttime + 0.025)
        self.assertEqual(tr2.stats.endtime, tr.stats.endtime - 0.05)
        # headonly
        tr = read('/path/to/slist_float.ascii', headonly=True)[0]
        self.assertFalse(tr.data)
        # not existing
        self.assertRaises(IOError, read, '/path/to/UNKNOWN')

        # 4 - file patterns
        path = os.path.dirname(__file__)
        filename = os.path.join(path, 'data', 'slist.*')
        st = read(filename)
        self.assertEquals(len(st), 2)
        # exception if no file matches file pattern
        filename = path + os.sep + 'data' + os.sep + 'NOTEXISTING.*'
        self.assertRaises(Exception, read, filename)

        # argument headonly should not be used with starttime, endtime or dtype
        with warnings.catch_warnings(record=True):
            # will usually warn only but here we force to raise an exception
            warnings.simplefilter('error', UserWarning)
            self.assertRaises(UserWarning, read, '/path/to/slist_float.ascii',
                              headonly=True, starttime=0, endtime=1)

    def test_copy(self):
        """
        Testing the copy method of the Stream object.
        """
        st = read()
        st2 = st.copy()
        self.assertTrue(st == st2)
        self.assertTrue(st2 == st)
        self.assertFalse(st is st2)
        self.assertFalse(st2 is st)
        self.assertTrue(st.traces[0] == st2.traces[0])
        self.assertFalse(st.traces[0] is st2.traces[0])

    def test_merge_with_empty_trace(self):
        """
        Merging a stream containing a empty trace with a differing sampling
        rate should not fail.
        """
        # preparing a dataset
        tr = read()[0]
        st = tr / 3
        # empty and change sampling rate of second trace
        st[1].stats.sampling_rate = 0
        st[1].data = np.array([])
        # merge
        st.merge(fill_value='interpolate')
        self.assertEqual(len(st), 1)

    def test_rotate(self):
        """
        Testing the rotate method.
        """
        st = read()
        st += st.copy()
        st[3:].normalize()
        st2 = st.copy()
        # rotate to RT and back with 6 traces
        st.rotate(method='NE->RT', back_azimuth=30)
        self.assertTrue((st[0].stats.channel[-1] + st[1].stats.channel[-1] +
                         st[2].stats.channel[-1]) == 'ZRT')
        self.assertTrue((st[3].stats.channel[-1] + st[4].stats.channel[-1] +
                         st[5].stats.channel[-1]) == 'ZRT')
        st.rotate(method='RT->NE', back_azimuth=30)
        self.assertTrue((st[0].stats.channel[-1] + st[1].stats.channel[-1] +
                         st[2].stats.channel[-1]) == 'ZNE')
        self.assertTrue((st[3].stats.channel[-1] + st[4].stats.channel[-1] +
                         st[5].stats.channel[-1]) == 'ZNE')
        self.assertTrue(np.allclose(st[0].data, st2[0].data))
        self.assertTrue(np.allclose(st[1].data, st2[1].data))
        self.assertTrue(np.allclose(st[2].data, st2[2].data))
        self.assertTrue(np.allclose(st[3].data, st2[3].data))
        self.assertTrue(np.allclose(st[4].data, st2[4].data))
        self.assertTrue(np.allclose(st[5].data, st2[5].data))
        # again, with angles given in stats and just 2 components
        st = st2.copy()
        st = st[1:3] + st[4:]
        st[0].stats.back_azimuth = 190
        st[2].stats.back_azimuth = 200
        st.rotate(method='NE->RT')
        st.rotate(method='RT->NE')
        self.assertTrue(np.allclose(st[0].data, st2[1].data))
        self.assertTrue(np.allclose(st[1].data, st2[2].data))
        # rotate to LQT and back with 6 traces
        st = st2.copy()
        st.rotate(method='ZNE->LQT', back_azimuth=100, inclination=30)
        self.assertTrue((st[0].stats.channel[-1] + st[1].stats.channel[-1] +
                         st[2].stats.channel[-1]) == 'LQT')
        st.rotate(method='LQT->ZNE', back_azimuth=100, inclination=30)
        self.assertTrue(st[0].stats.channel[-1] + st[1].stats.channel[-1] +
                        st[2].stats.channel[-1] == 'ZNE')
        self.assertTrue(np.allclose(st[0].data, st2[0].data))
        self.assertTrue(np.allclose(st[1].data, st2[1].data))
        self.assertTrue(np.allclose(st[2].data, st2[2].data))
        self.assertTrue(np.allclose(st[3].data, st2[3].data))
        self.assertTrue(np.allclose(st[4].data, st2[4].data))
        self.assertTrue(np.allclose(st[5].data, st2[5].data))

        # unknown rotate method will raise ValueError
        self.assertRaises(ValueError, st.rotate, method='UNKNOWN')
        # rotating without back_azimuth raises TypeError
        st = Stream()
        self.assertRaises(TypeError, st.rotate, method='RT->NE')
        # rotating without inclination raises TypeError for LQT-> or ZNE->
        self.assertRaises(TypeError, st.rotate, method='LQT->ZNE',
                          back_azimuth=30)
        # having traces with different timespans or sampling rates will fail
        st = read()
        st[1].stats.sampling_rate = 2.0
        self.assertRaises(ValueError, st.rotate, method='NE->RT')
        st = read()
        st[1].stats.starttime += 1
        self.assertRaises(ValueError, st.rotate, method='NE->RT')
        st = read()
        st[1].stats.sampling_rate = 2.0
        self.assertRaises(ValueError, st.rotate, method='ZNE->LQT')
        st = read()
        st[1].stats.starttime += 1
        self.assertRaises(ValueError, st.rotate, method='ZNE->LQT')

    @skipIf(not MATPLOTLIB_VERSION, 'matplotlib is not installed')
    def test_plot(self):
        """
        Tests plot method if matplotlib is installed
        """
        self.mseed_stream.plot(show=False)

    @skipIf(not MATPLOTLIB_VERSION, 'matplotlib is not installed')
    def test_spectrogram(self):
        """
        Tests spectrogram method if matplotlib is installed
        """
        self.mseed_stream.spectrogram(show=False)

    def test_deepcopy(self):
        """
        Tests __deepcopy__ method.

        http://lists.obspy.org/pipermail/obspy-users/2013-April/000451.html
        """
        # example stream
        st = read()
        # set a common header
        st[0].stats.network = 'AA'
        # set format specific header
        st[0].stats.mseed = AttribDict(dataquality='A')
        ct = deepcopy(st)
        # common header
        st[0].stats.network = 'XX'
        self.assertEquals(st[0].stats.network, 'XX')
        self.assertEquals(ct[0].stats.network, 'AA')
        # format specific headers
        st[0].stats.mseed.dataquality = 'X'
        self.assertEquals(st[0].stats.mseed.dataquality, 'X')
        self.assertEquals(ct[0].stats.mseed.dataquality, 'A')

    def test_write(self):
        # writing in unknown format raises TypeError
        st = read()
        self.assertRaises(TypeError, st.write, 'file.ext', format="UNKNOWN")

    def test_detrend(self):
        """
        Test detrend method of stream
        """
        t = np.arange(10)
        data = 0.1 * t + 1.

        tr = Trace(data=data.copy())
        st = Stream([tr, tr])
        st.detrend(type='simple')
        np.testing.assert_array_almost_equal(st[0].data, np.zeros(10))
        np.testing.assert_array_almost_equal(st[1].data, np.zeros(10))

        tr = Trace(data=data.copy())
        st = Stream([tr, tr])
        st.detrend(type='linear')
        np.testing.assert_array_almost_equal(st[0].data, np.zeros(10))
        np.testing.assert_array_almost_equal(st[1].data, np.zeros(10))

        data = np.zeros(10)
        data[3:7] = 1.

        tr = Trace(data=data.copy())
        st = Stream([tr, tr])
        st.detrend(type='simple')
        np.testing.assert_almost_equal(st[0].data[0], 0.)
        np.testing.assert_almost_equal(st[0].data[-1], 0.)
        np.testing.assert_almost_equal(st[1].data[0], 0.)
        np.testing.assert_almost_equal(st[1].data[-1], 0.)

        tr = Trace(data=data.copy())
        st = Stream([tr, tr])
        st.detrend(type='linear')
        np.testing.assert_almost_equal(st[0].data[0], -0.4)
        np.testing.assert_almost_equal(st[0].data[-1], -0.4)
        np.testing.assert_almost_equal(st[1].data[0], -0.4)
        np.testing.assert_almost_equal(st[1].data[-1], -0.4)

    def test_taper(self):
        """
        Test taper method of stream
        """
        data = np.ones(10)
        tr = Trace(data=data.copy())
        st = Stream([tr, tr])
        st.taper()
        for i in range(len(data)):
            self.assertTrue(st[0].data[i] <= 1.)
            self.assertTrue(st[0].data[i] >= 0.)
            self.assertTrue(st[1].data[i] <= 1.)
            self.assertTrue(st[1].data[i] >= 0.)

    def test_issue540(self):
        """
        Trim with pad=True and given fill value should not return a masked
        NumPy array.
        """
        # fill_value = None
        st = read()
        self.assertEquals(len(st[0]), 3000)
        st.trim(starttime=st[0].stats.starttime - 0.01,
                endtime=st[0].stats.endtime + 0.01, pad=True, fill_value=None)
        self.assertEquals(len(st[0]), 3002)
        self.assertTrue(isinstance(st[0].data, np.ma.masked_array))
        self.assertTrue(st[0].data[0] is np.ma.masked)
        self.assertTrue(st[0].data[1] is not np.ma.masked)
        self.assertTrue(st[0].data[-2] is not np.ma.masked)
        self.assertTrue(st[0].data[-1] is np.ma.masked)
        # fill_value = 999
        st = read()
        self.assertEquals(len(st[1]), 3000)
        st.trim(starttime=st[1].stats.starttime - 0.01,
                endtime=st[1].stats.endtime + 0.01, pad=True, fill_value=999)
        self.assertEquals(len(st[1]), 3002)
        self.assertFalse(isinstance(st[1].data, np.ma.masked_array))
        self.assertEquals(st[1].data[0], 999)
        self.assertEquals(st[1].data[-1], 999)
        # given fill_value but actually no padding at all
        st = read()
        self.assertEquals(len(st[2]), 3000)
        st.trim(starttime=st[2].stats.starttime, endtime=st[2].stats.endtime,
                pad=True, fill_value=-999)
        self.assertEquals(len(st[2]), 3000)
        self.assertFalse(isinstance(st[2].data, np.ma.masked_array))

<<<<<<< HEAD
    def test_issue617(self):
        """
        Tests a problem with Stream.merge(-1) after a read(.., headonly=True)

        The test Stream has four traces, the first two align perfectly, so
        after merging the total amount of data samples should be the same.
        """
        sample_sums = []

        def sample_sum(st):
            return sum([tr.stats.npts for tr in st])

        for headonly in [True, False]:
            st = read("/path/to/issue617.slist", headonly=headonly)
            sample_sums.append(sample_sum(st))
            st.merge(-1)
            sample_sums.append(sample_sum(st))

        for value in sample_sums[1:]:
            self.assertEqual(value, sample_sums[0])

        # another test, probably already covered by the above but not sure
        results = []
        for headonly in [True, False]:
            st = read("/path/to/issue617.slist", headonly=headonly)
            t = st[0].stats.starttime
            st.cutout(t + 0.02, t + 0.04)
            results.append(st)

        self.assertEqual(len(results[0]), len(results[1]))
        for tr1, tr2 in zip(results[0], results[1]):
            self.assertEqual(tr1.stats, tr2.stats)
=======
    def test_method_chaining(self):
        """
        Tests that method chaining works for all methods on the Stream object
        where it is sensible.
        """
        st1 = read()[0:1]
        st2 = read()

        self.assertEqual(len(st1), 1)
        self.assertEqual(len(st2), 3)

        # Test some list like methods.
        temp_st = st1.append(st1[0].copy())\
            .extend(st2)\
            .insert(0, st1[0].copy())\
            .remove(st1[0])
        self.assertTrue(temp_st is st1)
        self.assertEqual(len(st1), 5)
        self.assertEqual(st1[0], st1[1])
        self.assertEqual(st1[2], st2[0])
        self.assertEqual(st1[3], st2[1])
        self.assertEqual(st1[4], st2[2])

        # Sort and reverse methods.
        st = st2.copy()
        st[0].stats.channel = "B"
        st[1].stats.channel = "C"
        st[2].stats.channel = "A"
        temp_st = st.sort(keys=["channel"]).reverse()
        self.assertTrue(temp_st is st)
        self.assertTrue([tr.stats.channel for tr in st], ["C", "B", "A"])

        # The others are pretty hard to properly test and probably not worth
        # the effort. A simple demonstrating that they can be chained should be
        # enough.
        temp = st.trim(st[0].stats.starttime + 1, st[0].stats.starttime + 10)\
            .decimate(factor=2, no_filter=True)\
            .resample(st[0].stats.sampling_rate / 2)\
            .simulate(paz_remove={'poles': [-0.037004 + 0.037016j,
                                            -0.037004 - 0.037016j,
                                            -251.33 + 0j],
                                  'zeros': [0j, 0j],
                                  'gain': 60077000.0,
                                  'sensitivity': 2516778400.0})\
            .filter("lowpass", freq=2.0)\
            .differentiate()\
            .integrate()\
            .merge()\
            .cutout(st[0].stats.starttime + 2, st[0].stats.starttime + 2)\
            .detrend()\
            .taper()\
            .normalize()\
            .verify()\
            .trigger(type="zdetect", nsta=20)\
            .rotate(method="NE->RT", back_azimuth=40)

        # Use the processing chain to check the results. The trim(), merge(),
        # cutout(), verify(), and rotate() methods do not have an entry in the
        # processing chain.
        pr = st[0].stats.processing
        self.assertTrue(pr[0].startswith("downsample"))
        self.assertTrue(pr[1].startswith("resample"))
        self.assertTrue(pr[2].startswith("simulate"))
        self.assertTrue(pr[3].startswith("filter:lowpass"))
        self.assertTrue(pr[4].startswith("differentiate"))
        self.assertTrue(pr[5].startswith("integrate"))
        self.assertTrue(pr[6].startswith("detrend"))
        self.assertTrue(pr[7].startswith("taper"))
        self.assertTrue(pr[8].startswith("normalize"))
        self.assertTrue(pr[9].startswith("trigger"))

        self.assertTrue(temp is st)
        # Cutout duplicates the number of traces.
        self.assertTrue(len(st), 6)
        # Clearing also works for method chaining.
        self.assertEqual(len(st.clear()), 0)
>>>>>>> 748389e9


def suite():
    return unittest.makeSuite(StreamTestCase, 'test')


if __name__ == '__main__':
    unittest.main(defaultTest='suite')<|MERGE_RESOLUTION|>--- conflicted
+++ resolved
@@ -1940,40 +1940,6 @@
         self.assertEquals(len(st[2]), 3000)
         self.assertFalse(isinstance(st[2].data, np.ma.masked_array))
 
-<<<<<<< HEAD
-    def test_issue617(self):
-        """
-        Tests a problem with Stream.merge(-1) after a read(.., headonly=True)
-
-        The test Stream has four traces, the first two align perfectly, so
-        after merging the total amount of data samples should be the same.
-        """
-        sample_sums = []
-
-        def sample_sum(st):
-            return sum([tr.stats.npts for tr in st])
-
-        for headonly in [True, False]:
-            st = read("/path/to/issue617.slist", headonly=headonly)
-            sample_sums.append(sample_sum(st))
-            st.merge(-1)
-            sample_sums.append(sample_sum(st))
-
-        for value in sample_sums[1:]:
-            self.assertEqual(value, sample_sums[0])
-
-        # another test, probably already covered by the above but not sure
-        results = []
-        for headonly in [True, False]:
-            st = read("/path/to/issue617.slist", headonly=headonly)
-            t = st[0].stats.starttime
-            st.cutout(t + 0.02, t + 0.04)
-            results.append(st)
-
-        self.assertEqual(len(results[0]), len(results[1]))
-        for tr1, tr2 in zip(results[0], results[1]):
-            self.assertEqual(tr1.stats, tr2.stats)
-=======
     def test_method_chaining(self):
         """
         Tests that method chaining works for all methods on the Stream object
@@ -2050,7 +2016,39 @@
         self.assertTrue(len(st), 6)
         # Clearing also works for method chaining.
         self.assertEqual(len(st.clear()), 0)
->>>>>>> 748389e9
+
+    def test_issue617(self):
+        """
+        Tests a problem with Stream.merge(-1) after a read(.., headonly=True)
+
+        The test Stream has four traces, the first two align perfectly, so
+        after merging the total amount of data samples should be the same.
+        """
+        sample_sums = []
+
+        def sample_sum(st):
+            return sum([tr.stats.npts for tr in st])
+
+        for headonly in [True, False]:
+            st = read("/path/to/issue617.slist", headonly=headonly)
+            sample_sums.append(sample_sum(st))
+            st.merge(-1)
+            sample_sums.append(sample_sum(st))
+
+        for value in sample_sums[1:]:
+            self.assertEqual(value, sample_sums[0])
+
+        # another test, probably already covered by the above but not sure
+        results = []
+        for headonly in [True, False]:
+            st = read("/path/to/issue617.slist", headonly=headonly)
+            t = st[0].stats.starttime
+            st.cutout(t + 0.02, t + 0.04)
+            results.append(st)
+
+        self.assertEqual(len(results[0]), len(results[1]))
+        for tr1, tr2 in zip(results[0], results[1]):
+            self.assertEqual(tr1.stats, tr2.stats)
 
 
 def suite():
