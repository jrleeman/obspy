--- conflicted
+++ resolved
@@ -10,8 +10,6 @@
   - sudo apt-get install -qq gfortran
   # numpy is installed anyway, even on py!=2.7 where system site-packages are never available. keep it here for completeness
   - sudo apt-get install -qq python-numpy
-<<<<<<< HEAD
-  - git clone --depth=1 git://github.com/obspy/wheelhouse /tmp/obspy-wheelhouse
   - pip install --upgrade pip
   - pip install --upgrade setuptools
   - pip install wheel
@@ -27,23 +25,15 @@
   - git config --local user.name "travis-ci"
   - git add *
   - git commit -m "Uploading new wheels"
-  - git push origin master || ( git pull --rebase && git push origin master)
+  - git push --quiet origin master || ( git pull --rebase && git push --quiet origin master)
+  - exit 1
   ### wheel building/upload end
-  - if [[ $TRAVIS_PYTHON_VERSION == '2.7' ]]; then sudo apt-get install -qq python-dev python-scipy python-suds python-lxml python-sqlalchemy python-m2crypto; else pip install --use-wheel --no-index --find-links=/tmp/obspy-wheelhouse scipy suds lxml sqlalchemy m2crypto; fi
-  - pip install https://github.com/yarikoptic/coveralls-python/archive/master.zip
-  - pip install geographiclib
-  - pip install --use-wheel --no-index --find-links=/tmp/obspy-wheelhouse matplotlib
-=======
   - cd /tmp
   - wget -q -O - 'https://github.com/obspy/wheelhouse/archive/master.tar.gz' | tar -xzf -
-  - pip install --upgrade pip
-  - pip install --upgrade setuptools
-  - pip install wheel
   - if [[ $TRAVIS_PYTHON_VERSION == '2.7' ]]; then sudo apt-get install -qq python-dev python-scipy python-suds python-lxml python-sqlalchemy python-m2crypto; else pip install --use-wheel --no-index --find-links=/tmp/wheelhouse-master scipy suds lxml sqlalchemy m2crypto; fi
   - pip install https://github.com/yarikoptic/coveralls-python/archive/master.zip
   - pip install geographiclib
   - pip install --use-wheel --no-index --find-links=/tmp/wheelhouse-master matplotlib
->>>>>>> 696a2450
   - pip install --use-mirrors flake8
   - pip freeze
 install:
@@ -56,7 +46,7 @@
   - git status
 env:
   global:
-    secure: "d58TRMIt5kivmnRG4np/jyA1jFTo4gXpaW0xLlPaOlTS9W9SoylNZQP21Dy7LbFB7aLtrxKbKY7vwjMnDBRFXaMbZTKoO8YUTDPOvAz61MDjqfGAjnHESd1lSU+0EJU2h1y6AWWD0pJQCWBbAbT9ePkEiSgBNVzbavqHNHJNoHw="
+    - secure: VhLru1uitLIShCw6vo56yC2be8TEgmTUqW/nDozieeNJmW7U8vZX7sWEmmjchDbpp6dvRql5nYleeYwV6Ke8Ia9bJzNu8ga0fLxi8Ru5nvXldsvq2QMqU4JSNEIGJs+xpXDJuOdCLEQ/VBYXMfXot+Nck58zZgUqDrsmshVD6Jc=
 script:
   # We change directories to make sure that python won't find the copy
   # of obspy in the source directory, see 
